--- conflicted
+++ resolved
@@ -14,21 +14,19 @@
 ! Parameters to used to specify the system type.
 integer, parameter :: hub_k = 0
 integer, parameter :: hub_real = 1
-<<<<<<< HEAD
+integer, parameter :: read_in = 2
 integer, parameter :: heisenberg = 3
-=======
-integer, parameter :: read_in = 2
->>>>>>> c2d95dfd
 
 ! Which system are we examining?  Hubbard (real space)? Hubbard (k space)? ...?
 integer :: system_type = hub_k
 
-<<<<<<< HEAD
 ! True for systems which use Bloch states for basis functions (hub_k and UEG)
 logical :: momentum_space = .false.
 
 ! True if the lattice is bipartite. False if it is geometrically frustrated.
 logical :: bipartite_lattice = .false.
+
+! --- QMC reference state and trial (importance-sampling) functions ---
 
 ! For the Heisenberg model, several different trial functions can be used in the
 ! energy estimator. Only a single determinant can be used for the Hubbard model.
@@ -51,66 +49,9 @@
 ! If we are not using importance sampling, this is set to 0. Else it is set to one
 ! of the above values to specify the corresponding guiding function being used.
 integer :: guiding_function = 0
-=======
+
 ! --- General System variables ---
 
-! # of electrons
-integer :: nel = 0 
-! # number of virtual orbitals
-integer :: nvirt
-
-! Spin polarisation is set in set_spin_polarisation in the determinants module.
-! # number of alpha, beta electrons
-integer :: nalpha, nbeta
-! # number of virtual alpha, beta spin-orbitals
-integer :: nvirt_alpha, nvirt_beta
-
-! Number of symmetries.
-integer :: nsym = 1
-
-! Index of lowest symmetry (normally 0 or 1).
-integer :: sym0 = 1
-
-! Complete active space of basis.  Valid only in systems where the
-! single-particle basis can be ordered by the single-particle eigenvalues (e.g.
-! not in the real-space formulation of the Hubbard model)
-integer :: CAS(2) = (/ -1, -1 /)
-
-! --- Model Hamiltonians ---
->>>>>>> c2d95dfd
-
-! 1, 2 or 3 dimensions.
-integer :: ndim 
-
-! Number of sites in crystal cell.
-integer :: nsites
-
-! Number of bonds in the crystal cell.
-integer :: nbonds
-
-! Lattice vectors of crystal cell. (:,i) is the i-th vector.
-integer, allocatable :: lattice(:,:)  ! ndim, ndim.
-
-! If a triangular lattice is being used, this variable is true.
-logical :: triangular_lattice
-
-! Lengths of lattice vectors.
-real(p), allocatable :: box_length(:) ! ndim.
-
-! Contains integer lattice lengths. If less than 3 dimensions are used
-! then the corresponding unused components are set to 1.
-! This is useful for making loops over all dimension general.
-integer :: lattice_size(3)
-
-! As we are working in an orthogonal space, the reciprocal lattice vectors are
-! easily obtained:
-! b_i = 2\pi/|a_i|^2 a_i
-real(p), allocatable :: rlattice(:,:) ! ndim, ndim. (:,i) is 1/(2pi)*b_i.
-
-! Twist applied to wavevectors.
-real(p), allocatable :: ktwist(:)
-
-<<<<<<< HEAD
 ! # of electrons
 ! *NOTE*: For the Heisenberg model nel refers to the number of spins up in the 
 ! basis functions. This is to reuse code for the Hubbard model, where it simply
@@ -121,20 +62,69 @@
 ! the number of 0's in the basis functions
 integer :: nvirt
 
-! Spin polarisation is set in set_spin_polarisation in the determinants modules
+! Spin polarisation is set in set_spin_polarisation in the determinants module.
 ! Only used in Fermionic systems; see note for nel and nvirt for how the spin
 ! polarisation is handled in the Heisenberg system.
 ! # number of alpha, beta electrons
 integer :: nalpha, nbeta
 ! # number of virtual alpha, beta spin-orbitals
 integer :: nvirt_alpha, nvirt_beta
-=======
+
+! Number of symmetries.
+integer :: nsym = 1
+
+! Index of lowest symmetry (normally 0 or 1).
+integer :: sym0 = 1
+
+! Complete active space of basis.  Valid only in systems where the
+! single-particle basis can be ordered by the single-particle eigenvalues (e.g.
+! not in the real-space formulation of the Hubbard model or Heisenberg model).
+integer :: CAS(2) = (/ -1, -1 /)
+
+! --- Model Hamiltonians ---
+
+! 1, 2 or 3 dimensions.
+integer :: ndim 
+
+! Number of sites in crystal cell.
+integer :: nsites
+
+! Number of bonds in the crystal cell.
+integer :: nbonds
+
+! Lattice vectors of crystal cell. (:,i) is the i-th vector.
+integer, allocatable :: lattice(:,:)  ! ndim, ndim.
+
+! If a triangular lattice is being used, this variable is true.
+logical :: triangular_lattice
+
+! Lengths of lattice vectors.
+real(p), allocatable :: box_length(:) ! ndim.
+
+! Contains integer lattice lengths. If less than 3 dimensions are used
+! then the corresponding unused components are set to 1.
+! This is useful for making loops over all dimension general.
+integer :: lattice_size(3)
+
+! As we are working in an orthogonal space, the reciprocal lattice vectors are
+! easily obtained:
+! b_i = 2\pi/|a_i|^2 a_i
+real(p), allocatable :: rlattice(:,:) ! ndim, ndim. (:,i) is 1/(2pi)*b_i.
+
+! Twist applied to wavevectors.
+real(p), allocatable :: ktwist(:)
+
 ! --- Hubbard model ---
->>>>>>> c2d95dfd
 
 ! Hubbard T and U parameters specifying the kinetic energy and Coulomb
 ! interaction respectively.
 real(p) :: hubu = 1, hubt = 1
+
+! The Coulomb integral in the momentum space formulation of the Hubbard model
+! is constant, so it's convenient to store it.
+real(p) :: hub_k_coulomb
+
+! --- Heisenberg model ---
 
 ! Coupling constant J In the Heisenberg model.
 real(p) :: J_coupling = 1
@@ -151,10 +141,6 @@
 ! Applicable only to bipartite lattices.
 real(p) :: staggered_magnetic_field = 0
 
-! The Coulomb integral in the momentum space formulation of the Hubbard model
-! is constant, so it's convenient to store it.
-real(p) :: hub_k_coulomb
-
 ! --- Read-in system ---
 
 ! FCIDUMP filename
@@ -194,52 +180,51 @@
                 ktwist = 0.0_p
             end if
 
-<<<<<<< HEAD
-        ! For the Heisenberg model, we have ms_in and nsites defined, but nel not.
-        ! Here nel means the number of up spins, nvirt means the number of down spins.
-        ! For other models, both ms_in and nel have already been set, and nel refers
-        ! to the number of electrons in the system.
-        if (system_type == heisenberg) then
-            nel = (nsites+ms_in)/2
-            nvirt = (nsites-ms_in)/2
-        else
-            nvirt = 2*nsites - nel
-        end if
-        
-        ! lattice_size is useful for loops over a general number of dimensions. This
-        ! variable is only concerned with simple lattices which could be bipartite,
-        ! as it is used in init_determinants to split a bipartite lattice into its two parts.
-        lattice_size = 1  
-        lattice_size(1) = ceiling(box_length(1), 2)
-        if (ndim > 1) lattice_size(2) = ceiling(box_length(2), 2)
-        if (ndim > 2) lattice_size(3) = ceiling(box_length(3), 2)
-        
-        ! This checks if the lattice is the correct shape and correct size to be bipartite. If so it
-        ! sets the logical variable bipartite_lattice to be true, which allows staggered magnetizations
-        ! to be calculated.
-        counter = 0
-        do i = 1,ndim
-            if ( sum(lattice(:,i)) == box_length(i) .and. mod(lattice_size(i), 2) == 0) counter = counter + 1 
-        end do
-        if (counter == ndim) bipartite_lattice = .true.
-        
-        ! This logical variable is set true if the system being used has basis functions
-        ! in momentum space - the Heisenberg and real Hubbard models are in real space.
-        momentum_space = .not.(system_type == hub_real .or. system_type == heisenberg)
-        
-        if (triangular_lattice) then
-            ! Triangular lattice, only in 2d. Each site has 6 bonds, but each bond is
-            ! connected to 2 sites, so we divide by 2 to avoid counting twice. So there
-            ! are 6*nsites/2 = 3*nsites bonds in total.
-            nbonds = 3*nsites
-        else
-            ! For a simple rectangular lattice, each site has 2*ndim bonds, so there are
-            ! (ndim*nsites) bonds in total.
-            nbonds = ndim*nsites
-=======
+            ! For the Heisenberg model, we have ms_in and nsites defined, but nel not.
+            ! Here nel means the number of up spins, nvirt means the number of down spins.
+            ! For other models, both ms_in and nel have already been set, and nel refers
+            ! to the number of electrons in the system.
+            if (system_type == heisenberg) then
+                nel = (nsites+ms_in)/2
+                nvirt = (nsites-ms_in)/2
+            else
+                nvirt = 2*nsites - nel
+            end if
+            
+            ! lattice_size is useful for loops over a general number of dimensions. This
+            ! variable is only concerned with simple lattices which could be bipartite,
+            ! as it is used in init_determinants to split a bipartite lattice into its two parts.
+            lattice_size = 1  
+            lattice_size(1) = ceiling(box_length(1), 2)
+            if (ndim > 1) lattice_size(2) = ceiling(box_length(2), 2)
+            if (ndim > 2) lattice_size(3) = ceiling(box_length(3), 2)
+            
+            ! This checks if the lattice is the correct shape and correct size to be bipartite. If so it
+            ! sets the logical variable bipartite_lattice to be true, which allows staggered magnetizations
+            ! to be calculated.
+            counter = 0
+            do i = 1,ndim
+                if ( sum(lattice(:,i)) == box_length(i) .and. mod(lattice_size(i), 2) == 0) counter = counter + 1 
+            end do
+            if (counter == ndim) bipartite_lattice = .true.
+            
+            ! This logical variable is set true if the system being used has basis functions
+            ! in momentum space - the Heisenberg and real Hubbard models are in real space.
+            momentum_space = .not.(system_type == hub_real .or. system_type == heisenberg .or. system_type == read_in)
+            
+            if (triangular_lattice) then
+                ! Triangular lattice, only in 2d. Each site has 6 bonds, but each bond is
+                ! connected to 2 sites, so we divide by 2 to avoid counting twice. So there
+                ! are 6*nsites/2 = 3*nsites bonds in total.
+                nbonds = 3*nsites
+            else
+                ! For a simple rectangular lattice, each site has 2*ndim bonds, so there are
+                ! (ndim*nsites) bonds in total.
+                nbonds = ndim*nsites
+            end if
+
             hub_k_coulomb = hubu/nsites
 
->>>>>>> c2d95dfd
         end if
 
     end subroutine init_system
