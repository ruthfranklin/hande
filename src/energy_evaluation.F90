--- conflicted
+++ resolved
@@ -253,13 +253,8 @@
 
         use fciqmc_data, only: sampling_size, target_particles, ncycles, rspawn,               &
                                proj_energy, shift, vary_shift, vary_shift_from,                &
-<<<<<<< HEAD
-                               vary_shift_from_proje, D0_population, nparticles_proc, par_info
-=======
-                               vary_shift_from_proje, D0_population, fold_line,                &
-                               nparticles_proc, par_info, tot_nocc_states,                     &
-                               tot_nspawn_events
->>>>>>> af490e48
+                               vary_shift_from_proje, D0_population, nparticles_proc, par_info,&
+                               tot_nocc_states, tot_nspawn_events
         use hfs_data, only: proj_hf_O_hpsip, proj_hf_H_hfpsip, hf_signed_pop, D0_hf_population, hf_shift
         use load_balancing, only: check_imbalance
         use bloom_handler, only: bloom_stats_t
