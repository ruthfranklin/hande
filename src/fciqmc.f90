module fciqmc

! Module for performing optimised (hopefully!) full configuration interaction
! quantum monte carlo (FCIQMC) calculations.

use fciqmc_data
use proc_pointers
implicit none

contains

    subroutine do_fciqmc()

        ! Run the FCIQMC or initiator-FCIQMC algorithm starting from the initial walker
        ! distribution using the timestep algorithm.

        ! See notes about the implementation of this using function pointers
        ! in fciqmc_main.

        use parallel

        use annihilation, only: direct_annihilation
        use basis, only: basis_length, nbasis
        use calc, only: folded_spectrum, doing_calc
        use determinants, only: det_info, alloc_det_info, dealloc_det_info
        use excitations, only: excit
<<<<<<< HEAD
        use interact, only: fciqmc_interact
        use fciqmc_restart, only: dump_restart, write_restart_file_every_nreports
=======
        use fciqmc_restart, only: dump_restart
>>>>>>> c42f3814
        use system, only: nel
        use spawning, only: create_spawned_particle_initiator
        use qmc_common
        use ifciqmc, only: set_parent_flag
        use folded_spectrum_utils, only: cdet_excit

        integer :: idet, ireport, icycle, iparticle
        integer(lint) :: nattempts, nparticles_old(sampling_size)
        type(det_info) :: cdet

        integer :: nspawned, ndeath
        type(excit) :: connection

        logical :: soft_exit

        real :: t1

        ! Allocate det_info components.
        call alloc_det_info(cdet)
        if (doing_calc(folded_spectrum)) call alloc_det_info(cdet_excit)

        ! from restart
        nparticles_old = nparticles_old_restart

        ! Main fciqmc loop.
        if (parent) call write_fciqmc_report_header()
        call initial_fciqmc_status()
        ! Initialise timer.
        call cpu_time(t1)

        do ireport = 1, nreport

            ! Zero report cycle quantities.
            call init_report_loop()

            do icycle = 1, ncycles

                call init_mc_cycle(nattempts, ndeath)

                do idet = 1, tot_walkers ! loop over walkers/dets

                    cdet%f = walker_dets(:,idet)
                    cdet%data => walker_data(:,idet)

                    call decoder_ptr(cdet%f, cdet)

                    ! It is much easier to evaluate the projected energy at the
                    ! start of the i-FCIQMC cycle than at the end, as we're
                    ! already looping over the determinants.
                    call update_proj_energy_ptr(cdet, real(walker_population(1,idet),p))

                    ! Is this determinant an initiator?
                    call set_parent_flag_ptr(walker_population(1,idet), cdet%f, cdet%initiator_flag)

                    do iparticle = 1, abs(walker_population(1,idet))

                        ! Attempt to spawn.
                        call spawner_ptr(cdet, walker_population(1,idet), nspawned, connection)

                        ! Spawn if attempt was successful.
                        if (nspawned /= 0) then
                            call create_spawned_particle_ptr(cdet, connection, nspawned, spawned_pop)
                        end if

                    end do

                    ! Clone or die.
                    call death_ptr(walker_data(1,idet), walker_population(1,idet), nparticles(1), ndeath)

                end do

                call direct_annihilation()

                call end_mc_cycle(ndeath, nattempts)

<<<<<<< HEAD
            ! Update the energy estimators (shift & projected energy).
            call update_energy_estimators(nparticles_old)

            call cpu_time(t2)

            ! t1 was the time at the previous iteration, t2 the current time.
            ! t2-t1 is thus the time taken by this report loop.
            if (parent) call write_fciqmc_report(ireport, nparticles_old(1), t2-t1)
            ! Write restart file if required.
            if (mod(ireport,write_restart_file_every_nreports) == 0) &
                call dump_restart(mc_cycles_done+ncycles*ireport, nparticles_old(1))
=======
            end do
>>>>>>> c42f3814

            call end_report_loop(ireport, nparticles_old, t1, soft_exit)

            if (soft_exit) exit

        end do

        if (parent) then
            call write_fciqmc_final(ireport)
            write (6,'()')
        end if

        call load_balancing_report()

        if (soft_exit) then
            mc_cycles_done = mc_cycles_done + ncycles*ireport
        else
            mc_cycles_done = mc_cycles_done + ncycles*nreport
        end if

        if (dump_restart_file) call dump_restart(mc_cycles_done, nparticles_old(1))

        call dealloc_det_info(cdet)
        if (doing_calc(folded_spectrum)) call dealloc_det_info(cdet_excit)

    end subroutine do_fciqmc

end module fciqmc<|MERGE_RESOLUTION|>--- conflicted
+++ resolved
@@ -24,12 +24,7 @@
         use calc, only: folded_spectrum, doing_calc
         use determinants, only: det_info, alloc_det_info, dealloc_det_info
         use excitations, only: excit
-<<<<<<< HEAD
-        use interact, only: fciqmc_interact
         use fciqmc_restart, only: dump_restart, write_restart_file_every_nreports
-=======
-        use fciqmc_restart, only: dump_restart
->>>>>>> c42f3814
         use system, only: nel
         use spawning, only: create_spawned_particle_initiator
         use qmc_common
@@ -105,21 +100,7 @@
 
                 call end_mc_cycle(ndeath, nattempts)
 
-<<<<<<< HEAD
-            ! Update the energy estimators (shift & projected energy).
-            call update_energy_estimators(nparticles_old)
-
-            call cpu_time(t2)
-
-            ! t1 was the time at the previous iteration, t2 the current time.
-            ! t2-t1 is thus the time taken by this report loop.
-            if (parent) call write_fciqmc_report(ireport, nparticles_old(1), t2-t1)
-            ! Write restart file if required.
-            if (mod(ireport,write_restart_file_every_nreports) == 0) &
-                call dump_restart(mc_cycles_done+ncycles*ireport, nparticles_old(1))
-=======
             end do
->>>>>>> c42f3814
 
             call end_report_loop(ireport, nparticles_old, t1, soft_exit)
 
