module fciqmc

! Module for performing optimised (hopefully!) full configuration interaction
! quantum monte carlo (FCIQMC) calculations.

use fciqmc_data
use proc_pointers
implicit none

contains

    subroutine do_fciqmc(sys)

        ! Run the FCIQMC or initiator-FCIQMC algorithm starting from the initial walker
        ! distribution using the timestep algorithm.

        ! See notes about the implementation of this using function pointers
        ! in fciqmc_main.

        ! In:
        !    sys: system being studied.

        use parallel

        use annihilation, only: direct_annihilation
        use basis, only: basis_length, nbasis
        use bloom_handler, only: init_bloom_stats_t, bloom_mode_fixedn, &
                                 bloom_stats_t, accumulate_bloom_stats, write_bloom_report
        use calc, only: folded_spectrum, doing_calc, seed, initiator_approximation
        use determinants, only: det_info, alloc_det_info, dealloc_det_info
        use excitations, only: excit, create_excited_det
        use spawning, only: create_spawned_particle_initiator
        use qmc_common
        use ifciqmc, only: set_parent_flag
        use folded_spectrum_utils, only: cdet_excit
        use dSFMT_interface, only: dSFMT_t, dSFMT_init
        use utils, only: rng_init_info
        use semi_stoch, only: semi_stoch_t, check_if_determ, determ_projection
        use semi_stoch, only: empty_determ_space, dealloc_semi_stoch_t, init_semi_stoch_t
        use system, only: sys_t
        use restart_hdf5, only: restart_info_global, dump_restart_hdf5

        type(sys_t), intent(in) :: sys

        type(det_info) :: cdet
        type(dSFMT_t) :: rng
<<<<<<< HEAD
        type(bloom_stats_t) :: bloom_stats
=======
        type(semi_stoch_t) :: determ

        integer :: idet, ireport, icycle, iparticle, ideterm
        integer :: iter
        integer(lint) :: nattempts
        real(dp) :: nparticles_old(sampling_size)
>>>>>>> 17cb0f09

        integer(i0) :: f_child(basis_length)
        integer(int_p) :: nspawned, ndeath
        integer :: nattempts_current_det, nspawn_events
        type(excit) :: connection
        real(p) :: hmatel
        real(dp) :: real_population

        logical :: soft_exit
        logical :: semi_stochastic, determ_parent, determ_child

        real :: t1

        logical :: update_tau

        if (parent) call rng_init_info(seed+iproc)
        call dSFMT_init(seed+iproc, 50000, rng)

        ! Initialise bloom_stats components to the following parameters.
        call init_bloom_stats_t(bloom_stats, mode=bloom_mode_fixedn, encoding_factor=real_factor)

        ! Allocate det_info components.
        call alloc_det_info(sys, cdet, .false.)
        ! Folded spectrum *needs* the bit strings to be allocated as it needs
        ! be able to manipulate the bit string to create excited states.
        if (doing_calc(folded_spectrum)) call alloc_det_info(sys, cdet_excit)

        ! Create the semi_stoch_t object, determ.
        ! If the user has asked to use semi-stochastic from the first iteration
        ! then turn it on now. Otherwise, use an empty deterministic space.
        if (semi_stoch_start_iter == 0) then
            call init_semi_stoch_t(determ, sys, qmc_spawn, determ_space_type, determ_target_size)
        else
            call init_semi_stoch_t(determ, sys, qmc_spawn, empty_determ_space, target_size=0)
        end if

        ! Are we using a non-empty semi-stochastic space?
        semi_stochastic = .not. (determ%space_type == empty_determ_space)

        ! from restart
        nparticles_old = tot_nparticles

        ! Main fciqmc loop.
        if (parent) call write_fciqmc_report_header()
        call initial_fciqmc_status(sys)
        ! Initialise timer.
        call cpu_time(t1)

        do ireport = 1, nreport

            ! Zero report cycle quantities.
            call init_report_loop(bloom_stats)

            do icycle = 1, ncycles

                iter = mc_cycles_done + (ireport-1)*ncycles + icycle

                ! Should we turn semi-stochastic on now?
                if (iter == semi_stoch_start_iter) then
                    call dealloc_semi_stoch_t(determ)
                    call init_semi_stoch_t(determ, sys, qmc_spawn, determ_space_type, determ_target_size)
                    semi_stochastic = .true.
                end if

                call init_mc_cycle(nattempts, ndeath)
                ideterm = 0

                do idet = 1, tot_walkers ! loop over walkers/dets

                    cdet%f => walker_dets(:,idet)
                    cdet%data => walker_data(:,idet)

                    call decoder_ptr(sys, cdet%f, cdet)

                    ! Extract the real sign from the encoded sign.
                    real_population = real(walker_population(1,idet),dp)/real_factor

                    ! If this is a deterministic state then copy its population
                    ! across to the determ%vector array.
                    if (determ%flags(idet) == 0) then
                        ideterm = ideterm + 1
                        determ%vector(ideterm) = real_population
                        determ_parent = .true.
                    else
                        determ_parent = .false.
                    end if

                    ! It is much easier to evaluate the projected energy at the
                    ! start of the i-FCIQMC cycle than at the end, as we're
                    ! already looping over the determinants.
                    call update_proj_energy_ptr(sys, f0, cdet, real_population, D0_population_cycle, &
                                                proj_energy, connection, hmatel)

                    ! Is this determinant an initiator?
                    call set_parent_flag_ptr(real_population, cdet%f, determ%flags(idet), cdet%initiator_flag)

                    nattempts_current_det = decide_nattempts(rng, real_population)

                    do iparticle = 1, nattempts_current_det

                        ! Attempt to spawn.
                        call spawner_ptr(rng, sys, qmc_spawn%cutoff, real_factor, cdet, walker_population(1,idet), &
                                         gen_excit_ptr, nspawned, connection)

                        ! Spawn if attempt was successful.
                        if (nspawned /= 0_int_p) then
<<<<<<< HEAD
                            call create_spawned_particle_ptr(cdet, connection, nspawned, 1, qmc_spawn)

                            if (abs(nspawned) >= bloom_stats%n_bloom_encoded) &
                                call accumulate_bloom_stats(bloom_stats, nspawned)
=======
                            if (determ_parent) then
                                call create_excited_det(cdet%f, connection, f_child)
                                determ_child = check_if_determ(determ%hash_table, determ%dets, f_child)
                                ! If the spawning is both from and to the
                                ! deterministic space, cancel it.
                                if (.not. determ_child) then
                                    call create_spawned_particle_ptr(cdet, connection, nspawned, 1, qmc_spawn, f_child)
                                end if
                            else
                                call create_spawned_particle_ptr(cdet, connection, nspawned, 1, qmc_spawn)
                            end if

>>>>>>> 17cb0f09
                        end if

                    end do

                    ! Clone or die.
                    if (.not. determ_parent) call death_ptr(rng, walker_data(1,idet), shift(1), &
                                                            walker_population(1,idet), nparticles(1), ndeath)

                end do

<<<<<<< HEAD
                call direct_annihilation(sys, rng, initiator_approximation, nspawn_events)
=======
                if (semi_stochastic) call determ_projection(rng, qmc_spawn, determ)

                call direct_annihilation(sys, rng, initiator_approximation, determ%flags)
>>>>>>> 17cb0f09

                call end_mc_cycle(nspawn_events, ndeath, nattempts)

            end do

            update_tau = bloom_stats%nwarnings_curr > 0

            call end_report_loop(ireport, update_tau, nparticles_old, t1, soft_exit)

            if (soft_exit) exit

        end do

        if (parent) then
            call write_fciqmc_final(ireport)
            write (6,'()')
        end if

        call write_bloom_report(bloom_stats)
        call load_balancing_report()

        if (soft_exit) then
            mc_cycles_done = mc_cycles_done + ncycles*ireport
        else
            mc_cycles_done = mc_cycles_done + ncycles*nreport
        end if

        if (dump_restart_file) then
            call dump_restart_hdf5(restart_info_global, mc_cycles_done, nparticles_old)
            if (parent) write (6,'()')
        end if

        call dealloc_semi_stoch_t(determ)

        call dealloc_det_info(cdet, .false.)
        if (doing_calc(folded_spectrum)) call dealloc_det_info(cdet_excit)

    end subroutine do_fciqmc

end module fciqmc<|MERGE_RESOLUTION|>--- conflicted
+++ resolved
@@ -44,16 +44,13 @@
 
         type(det_info) :: cdet
         type(dSFMT_t) :: rng
-<<<<<<< HEAD
         type(bloom_stats_t) :: bloom_stats
-=======
         type(semi_stoch_t) :: determ
 
         integer :: idet, ireport, icycle, iparticle, ideterm
         integer :: iter
         integer(lint) :: nattempts
         real(dp) :: nparticles_old(sampling_size)
->>>>>>> 17cb0f09
 
         integer(i0) :: f_child(basis_length)
         integer(int_p) :: nspawned, ndeath
@@ -160,12 +157,6 @@
 
                         ! Spawn if attempt was successful.
                         if (nspawned /= 0_int_p) then
-<<<<<<< HEAD
-                            call create_spawned_particle_ptr(cdet, connection, nspawned, 1, qmc_spawn)
-
-                            if (abs(nspawned) >= bloom_stats%n_bloom_encoded) &
-                                call accumulate_bloom_stats(bloom_stats, nspawned)
-=======
                             if (determ_parent) then
                                 call create_excited_det(cdet%f, connection, f_child)
                                 determ_child = check_if_determ(determ%hash_table, determ%dets, f_child)
@@ -173,12 +164,14 @@
                                 ! deterministic space, cancel it.
                                 if (.not. determ_child) then
                                     call create_spawned_particle_ptr(cdet, connection, nspawned, 1, qmc_spawn, f_child)
+                                else
+                                    nspawned = 0_int_p
                                 end if
                             else
                                 call create_spawned_particle_ptr(cdet, connection, nspawned, 1, qmc_spawn)
                             end if
-
->>>>>>> 17cb0f09
+                            if (abs(nspawned) >= bloom_stats%n_bloom_encoded) &
+                                call accumulate_bloom_stats(bloom_stats, nspawned)
                         end if
 
                     end do
@@ -189,13 +182,12 @@
 
                 end do
 
-<<<<<<< HEAD
-                call direct_annihilation(sys, rng, initiator_approximation, nspawn_events)
-=======
-                if (semi_stochastic) call determ_projection(rng, qmc_spawn, determ)
-
-                call direct_annihilation(sys, rng, initiator_approximation, determ%flags)
->>>>>>> 17cb0f09
+                if (semi_stochastic) then
+                    call determ_projection(rng, qmc_spawn, determ)
+                    call direct_annihilation(sys, rng, initiator_approximation, nspawn_events, determ%flags)
+                else
+                    call direct_annihilation(sys, rng, initiator_approximation, nspawn_events)
+                end if
 
                 call end_mc_cycle(nspawn_events, ndeath, nattempts)
 
