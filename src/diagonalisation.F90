--- conflicted
+++ resolved
@@ -612,14 +612,8 @@
 
         use basis_types, only: basis_t
         use checking, only: check_allocate, check_deallocate
-<<<<<<< HEAD
-        use determinant_enumeration, only: ndets, dets_list
         use dmqmc_procedures, only: decode_dm_bitstring
         use fciqmc_data, only: reduced_density_matrix, rdms
-=======
-        use dmqmc_procedures, only: decode_dm_bitstring, rdms
-        use fciqmc_data, only: reduced_density_matrix
->>>>>>> a3a1d49e
 
         type(basis_t), intent(in) :: basis
         integer, intent(in) :: ndets
