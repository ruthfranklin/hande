module qmc_common

! Module containing routines common to different qmc algorithms.

use fciqmc_data

implicit none

public
private :: stochastic_round_int_32, stochastic_round_int_64

interface stochastic_round
    module procedure stochastic_round_int_32
    module procedure stochastic_round_int_64
end interface stochastic_round

contains

! --- Utility routines ---

    subroutine select_ref_det()

        ! Change the reference determinant to be the determinant with the
        ! greatest population if it exceeds some threshold relative to the
        ! current reference determinant.

        ! Note this currently only looks at the Hamiltonian population.  The
        ! setting of multiple reference determinants (e.g. different references
        ! for Hamiltonian walkers and Hellmann-Feynmann walkers) is currently not
        ! supported.  It is not clear if there is such a need as a good
        ! reference determinant for the Hamiltonian space should also be
        ! important (if not crucial!) in the H-F space.

        use basis, only: basis_length
        use calc, only: doing_calc, hfs_fciqmc_calc
        use determinants, only: decode_det, write_det
        use spawning, only: assign_particle_processor

        use parallel
        use errors, only: stop_all

        integer, parameter :: particle_type = 1
<<<<<<< HEAD
        integer :: i, fmax(basis_length)
        integer(int_p) :: max_pop
=======
        integer :: i, fmax(basis_length), max_pop, D0_proc
>>>>>>> 68c07df4
#ifdef PARALLEL
        integer(int_p) :: in_data(2), out_data(2)
        integer :: ierr
#endif
        real(p) :: H00_max, H00_old
        logical :: updated

        H00_old = H00

        updated = .false.
        ! Find determinant with largest population.
        max_pop = 0_int_p
        do i = 1, tot_walkers
            if (abs(walker_population(particle_type,i)) > abs(max_pop)) then
                max_pop = walker_population(particle_type,i)
                fmax = walker_dets(:,i)
                H00_max = walker_data(particle_type, i)
            end if
        end do

        ! Only change reference determinant if the population is larger than the
        ! reference determinant by a given factor to avoid switching
        ! continuously between degenerate determinants.

        ! Note we don't broadcast the population of the new reference det as
        ! that is reset at the start of the next report loop anyway (and this
        ! routine should only be called at the end of the report loop).

#ifdef PARALLEL

<<<<<<< HEAD
        if (all(fmax == f0)) then
            ! Max population on this processor is already the reference.  Don't change.
            in_data = (/ 0_int_p, int(iproc,int_p) /)
        else if (abs(max_pop) > ref_det_factor*abs(D0_population)) then
            in_data = (/ max_pop, int(iproc,int_p) /)
=======
        D0_proc = assign_particle_processor(f0, basis_length, qmc_spawn%hash_seed, qmc_spawn%hash_shift, &
                                            qmc_spawn%move_freq, nprocs)

        if (abs(max_pop) > ref_det_factor*abs(D0_population_cycle)) then
            in_data = (/ max_pop, iproc /)
        else if (iproc == D0_proc) then
            ! Ensure that D0_proc has the correct (average) population.
            in_data = (/ nint(D0_population_cycle), iproc /)
>>>>>>> 68c07df4
        else
            ! No det with sufficient population to become reference det on this
            ! processor.
            in_data = (/ 0_int_p, int(iproc, int_p) /)
        end if

        call mpi_allreduce(in_data, out_data, 2, mpi_pop_integer, MPI_MAXLOC, MPI_COMM_WORLD, ierr)

        if (out_data(1) /= 0) then
            max_pop = out_data(1)
            updated = .true.
            D0_proc = out_data(2)
            f0 = fmax
            H00 = H00_max
            ! Broadcast updated data
            call mpi_bcast(f0, basis_length, mpi_det_integer, D0_proc, MPI_COMM_WORLD, ierr)
            call mpi_bcast(H00, 1, mpi_preal, D0_proc, MPI_COMM_WORLD, ierr)
        end if

#else

        if (abs(max_pop) > ref_det_factor*abs(D0_population) .and. any(fmax /= f0)) then
            updated = .true.
            f0 = fmax
            H00 = H00_max
        end if

#endif

        if (updated) then
            ! Update occ_list.
            call decode_det(f0, occ_list0)
            ! walker_data(1,i) holds <D_i|H|D_i> - H00_old.  Update.
            ! H00 is currently <D_0|H|D_0> - H00_old.
            ! Want walker_data(1,i) to be <D_i|H|D_i> - <D_0|H|D_0>
            ! We'll fix H00 later and avoid an extra tot_walkers*additions.
            do i = 1, tot_walkers
                walker_data(1,i) = walker_data(1,i) - H00
            end do
            ! The fold line in the folded spectrum approach is set (during
            ! initialisation) relative to the reference.
            fold_line = fold_line - H00
            ! Now set H00 = <D_0|H|D_0> so that future references to it are
            ! correct.
            H00 = H00 + H00_old
            if (doing_calc(hfs_fciqmc_calc)) call stop_all('select_ref_det', 'Not implemented for HFS.')
            if (parent) then
                write (6,'(1X,"#",1X,62("-"))')
                write (6,'(1X,"#",1X,"Changed reference det to:",1X)',advance='no')
                call write_det(size(occ_list0), f0, new_line=.true.)
                write (6,'(1X,"#",1X,"Population on old reference det (averaged over report loop):",f10.2)') D0_population
                write (6,'(1X,"#",1X,"Population on new reference det:",27X,i8)') max_pop
                write (6,'(1X,"#",1X,"E0 = <D0|H|D0> = ",f20.12)') H00
                write (6,'(1X,"#",1X,"Care should be taken with accumulating statistics before this point.")')
                write (6,'(1X,"#",1X,62("-"))')
            end if
        end if

    end subroutine select_ref_det

    subroutine find_single_double_prob(sys, occ_list, psingle, pdouble)

        ! Calculate the probabilities of selecting a single or double excitation
        ! from a given determinant.  We assume all possible excitations (i.e.
        ! those with Hamiltonian matrix elements which are not zero by symmetry)
        ! are equally likely, so this amounts to finding the number of possible
        ! (symmetry-allowed) single and double excitations.
        !
        ! In:
        !    sys: system being studied.
        !    occ_list: integer list of occupied spin-orbitals in a determinant, D.
        ! Out:
        !    psingle: probability of attempting to spawn on a determinant
        !             connected to D by a single excitation.
        !    pdouble: probability of attempting to spawn on a determinant
        !             connected to D by a double excitation.

        use basis, only: basis_fns
        use system
        use point_group_symmetry, only: cross_product_pg_basis, cross_product_pg_sym, nbasis_sym_spin

        type(sys_t), intent(in) :: sys
        integer, intent(in) :: occ_list(sys%nel)
        real(p), intent(out) :: psingle, pdouble

        integer :: i, j, virt_syms(2, sys%sym0_tot:sys%sym_max_tot), nsingles, ndoubles, isyma, isymb, ims1, ims2

        select case(sys%system)
        case(hub_k)
            ! Only double excitations
            psingle = 0.0_p
            pdouble = 1.0_p
        case(hub_real,heisenberg)
            ! Only single excitations
            psingle = 1.0_p
            pdouble = 0.0_p
        case(read_in)

            ! Count number of basis functions in each symmetry.
            virt_syms = nbasis_sym_spin
            do i = 1, sys%nel
                ! Convert -1->1 and 1->2 for spin index in arrays.
                ims1 = (basis_fns(occ_list(i))%ms+3)/2
                virt_syms(ims1,basis_fns(occ_list(i))%sym) = virt_syms(ims1,basis_fns(occ_list(i))%sym) - 1
            end do

            ! Count number of possible single excitations from the supplied
            ! determinant.
            ! Symmetry and spin must be conserved.
            nsingles = 0
            do i = 1, sys%nel
                ! Convert -1->1 and 1->2 for spin index in arrays.
                ims1 = (basis_fns(occ_list(i))%ms+3)/2
                ! Can't excite into already occupied orbitals.
                nsingles = nsingles + virt_syms(ims1,basis_fns(occ_list(i))%sym)
            end do

            ! Count number of possible double excitations from the supplied
            ! determinant.
            ndoubles = 0
            do i = 1, sys%nel
                ! Convert -1->1 and 1->2 for spin index in arrays.
                ims1 = (basis_fns(occ_list(i))%ms+3)/2
                do j = i+1, sys%nel
                    ! Convert -1->1 and 1->2 for spin index in arrays.
                    ims2 = (basis_fns(occ_list(j))%ms+3)/2
                    do isyma = sys%sym0, sys%sym_max
                        ! Symmetry of the final orbital is determined (for Abelian
                        ! symmetries) from the symmetry of the first three.
                        isymb = cross_product_pg_sym(isyma, cross_product_pg_basis(occ_list(i),occ_list(j)))
                        if (isyma == isymb) then
                            if (ims1 == ims2) then
                                ! Cannot excit 2 electrons into the same spin-orbital.
                                ! Need to avoid double counting.
                                !  => number of unique pairs is identical to
                                !  number of elements in the strictly lower
                                !  triangle of a square matrix.
                                ndoubles = ndoubles + (virt_syms(ims1,isyma)*(virt_syms(ims2,isymb)-1))/2
                            else
                                ndoubles = ndoubles + virt_syms(ims1,isyma)*virt_syms(ims2,isymb)
                            end if
                        else if (isyma < isymb) then
                            ! isyma < isymb to avoid double counting.
                            ndoubles = ndoubles + virt_syms(ims1,isyma)*virt_syms(ims2,isymb)
                            ! can also have the opposite spin structure of
                            ! occupied orbitals have different spins.
                            if (ims1 /= ims2) ndoubles = ndoubles + virt_syms(ims2,isyma)*virt_syms(ims1,isymb)
                        end if
                    end do
                end do
            end do

            psingle = real(nsingles,p)/(nsingles+ndoubles)
            pdouble = real(ndoubles,p)/(nsingles+ndoubles)

        end select

    end subroutine find_single_double_prob

    subroutine cumulative_population(pops, nactive, D0_proc, D0_pos, cumulative_pops, tot_pop)

        ! Calculate the cumulative population, i.e. the number of psips/excips
        ! residing on a determinant/an excitor and all determinants/excitors which
        ! occur before it in the determinant/excitor list.

        ! This is primarily so in CCMC we can select clusters of excitors with each
        ! excip being equally likely to be part of a cluster.  (If we just select
        ! each occupied excitor with equal probability, then we get wildy
        ! fluctuating selection probabilities and hence large population blooms.)
        ! As 'excips' on the reference cannot be part of a cluster, then the
        ! population on the reference is treated as 0 if required.

        ! In:
        !    pops: list of populations on each determinant/excitor.  Must have
        !       minimum length of nactive.
        !    nactive: number of occupied determinants/excitors (ie pops(:,1:nactive)
        !       contains the population(s) on each currently "active"
        !       determinant/excitor.
        !    D0_pos: position in the pops list of the reference.  Only relevant if
        !       1<=D0_pos<=nactive and the processor holds the reference.
        ! Out:
        !    cumulative_pops: running total of excitor population, i.e.
        !        cumulative_pops(i) = sum(abs(pops(1:i))), excluding the
        !        population on the reference if appropriate.
        !    tot_pop: total population (possibly excluding the population on the
        !       reference).

        ! NOTE: currently only the populations in the first psip/excip space are
        ! considered.  This should be changed if we do multiple simulations at
        ! once/Hellmann-Feynman sampling/etc.

        ! WARNING: almost certainly not suitable for a parallel implementation.

        use parallel, only: iproc

<<<<<<< HEAD
        integer(int_p), intent(in) :: pops(:,:)
        integer, intent(in) :: nactive, d0_pos
        integer(int_p), intent(out) :: cumulative_pops(:), tot_pop
=======
        integer, intent(in) :: pops(:,:), nactive, D0_proc, D0_pos
        integer, intent(out) :: cumulative_pops(:), tot_pop
>>>>>>> 68c07df4

        integer :: i

        cumulative_pops(1) = abs(pops(1,1))
        if (D0_proc == iproc) then
            ! Let's be a bit faster: unroll loops and skip over the reference
            ! between the loops.
            do i = 2, d0_pos-1
                cumulative_pops(i) = cumulative_pops(i-1) + abs(pops(1,i))
            end do
            ! Set cumulative on the reference to be the running total merely so we
            ! can continue accessing the running total from the i-1 element in the
            ! loop over excitors in slots above the reference.
            if (d0_pos == 1) cumulative_pops(d0_pos) = 0
            if (d0_pos > 1) cumulative_pops(d0_pos) = cumulative_pops(d0_pos-1)
            do i = d0_pos+1, nactive
                cumulative_pops(i) = cumulative_pops(i-1) + abs(pops(1,i))
            end do
        else
            ! V simple on other processors: no reference to get in the way!
            do i = 2, nactive
                cumulative_pops(i) = cumulative_pops(i-1) + abs(pops(1,i))
            end do
        end if
        if (nactive > 0) then
            tot_pop = cumulative_pops(nactive)
        else
            tot_pop = 0
        end if

    end subroutine cumulative_population

    function decide_nattempts(rng, population) result(nattempts)

        ! Decide how many spawning attempts should be made from a determinant
        ! with the input population. If this population is not an integer, it
        ! must be stochastically rounded up or down in an unbiased manner.

        ! In:
        !    rng: random number generator.
        !    int_population: population of determinant, in its shifted integer
        !    form.

        use const, only: depsilon
        use dSFMT_interface, only: dSFMT_t, get_rand_close_open

        type(dSFMT_t), intent(inout) :: rng
        real(dp), intent(in) :: population
        real(dp) :: r, pextra
        integer :: nattempts

        nattempts = abs(int(population))
        pextra = abs(population) - nattempts
        ! If there is no probability of generating an extra attempt, then
        ! don't bother using an extra random number.
        if (abs(pextra) > depsilon) then
            if (pextra > get_rand_close_open(rng)) nattempts = nattempts + 1
        end if

    end function decide_nattempts

    subroutine stochastic_round_int_32(rng, population, cutoff, ntypes)

        ! For any values in population less than cutoff, round up to cutoff or
        ! down to zero. This is done such that the expectation value of the
        ! resulting populations is equal to the input values.

        ! In/Out:
        !    rng: random number generator.
        ! In:
        !    population: populations to be stochastically rounded.
        !    cutoff: the value to round up to.
        !    

        use const, only: int_4
        use dSFMT_interface, only: dSFMT_t, get_rand_close_open

        type(dSFMT_t), intent(inout) :: rng
        integer(int_4), intent(inout) :: population(:)
        integer(int_4), intent(in) :: cutoff
        integer, intent(in) :: ntypes
        integer :: itype
        real(p) :: r

        do itype = 1, ntypes
            if (abs(population(itype)) < cutoff .and. population(itype) /= 0_int_4) then
                r = get_rand_close_open(rng)*cutoff
                if (abs(population(itype)) > r) then
                    population(itype) = sign(cutoff, population(itype))
                else
                    population(itype) = 0_int_4
                end if
            end if
        end do

    end subroutine stochastic_round_int_32

    subroutine stochastic_round_int_64(rng, population, cutoff, ntypes)

        ! For any values in population less than cutoff, round up to cutoff or
        ! down to zero. This is done such that the expectation value of the
        ! resulting populations is equal to the input values.

        ! In/Out:
        !    rng: random number generator.
        ! In:
        !    population: populations to be stochastically rounded.
        !    cutoff: the value to round up to.
        !    

        use const, only: int_8
        use dSFMT_interface, only: dSFMT_t, get_rand_close_open

        type(dSFMT_t), intent(inout) :: rng
        integer(int_8), intent(inout) :: population(:)
        integer(int_8), intent(in) :: cutoff
        integer, intent(in) :: ntypes
        integer :: itype
        real(p) :: r

        do itype = 1, ntypes
            if (abs(population(itype)) < cutoff .and. population(itype) /= 0_int_8) then
                r = get_rand_close_open(rng)*cutoff
                if (abs(population(itype)) > r) then
                    population(itype) = sign(cutoff, population(itype))
                else
                    population(itype) = 0_int_8
                end if
            end if
        end do

    end subroutine stochastic_round_int_64

    subroutine load_balancing_report()

        ! Print out a load-balancing report when run in parallel showing how
        ! determinants and walkers/particles are distributed over the processors.

#ifdef PARALLEL
        use parallel
        use utils, only: int_fmt

        real(dp) :: load_data(sampling_size, nprocs)
        integer(lint) :: load_data_lint(nprocs)
        integer :: i, ierr
        real(dp) :: comms(nprocs)
        character(4) :: lfmt

        if (nprocs > 1) then
            if (parent) then
                write (6,'(1X,a14,/,1X,14("^"),/)') 'Load balancing'
                write (6,'(1X,a77,/)') "The final distribution of walkers and determinants across the processors was:"
            endif
            call mpi_gather(nparticles, sampling_size, mpi_real8, load_data, sampling_size, &
                            mpi_real8, 0, MPI_COMM_WORLD, ierr)
            if (parent) then
                do i = 1, sampling_size
                    if (sampling_size > 1) write (6,'(1X,a,'//int_fmt(i,1)//')') 'Particle type:', i
                    write (6,'(1X,"Min # of particles on a processor:",6X,es12.6)') minval(load_data(i,:))
                    write (6,'(1X,"Max # of particles on a processor:",6X,es12.6)') maxval(load_data(i,:))
                    write (6,'(1X,"Mean # of particles on a processor:",5X,es12.6,/)') real(sum(load_data(i,:)), p)/nprocs
                end do
            end if
            call mpi_gather(tot_walkers, 1, mpi_integer8, load_data_lint, 1, mpi_integer8, 0, MPI_COMM_WORLD, ierr)
            call mpi_gather(annihilation_comms_time, 1, mpi_real8, comms, 1, mpi_real8, 0, MPI_COMM_WORLD, ierr)
            if (parent) then
                lfmt = int_fmt(maxval(load_data_lint),0)
                write (6,'(1X,"Min # of determinants on a processor:",3X,'//lfmt//')') minval(load_data_lint)
                write (6,'(1X,"Max # of determinants on a processor:",3X,'//lfmt//')') maxval(load_data_lint)
                write (6,'(1X,"Mean # of determinants on a processor:",2X,es12.6)') real(sum(load_data_lint), p)/nprocs
                write (6,'()')
                write (6,'(1X,"Min time taken by walker communication:",5X,f8.2,"s.")') minval(comms)
                write (6,'(1X,"Max time taken by walker communication:",5X,f8.2,"s.")') maxval(comms)
                write (6,'(1X,"Mean time taken by walker communication:",4X,f8.2,"s.")') real(sum(comms), p)/nprocs
                write (6,'()')
            end if
        end if
#endif

    end subroutine load_balancing_report

! --- Output routines ---

    subroutine initial_fciqmc_status(sys)

        ! Calculate the projected energy based upon the initial walker
        ! distribution (either via a restart or as set during initialisation)
        ! and print out.

        ! In:
        !    sys: system being studied.

        use determinants, only: det_info, alloc_det_info, dealloc_det_info, decode_det
        use excitations, only: excit
        use parallel
        use proc_pointers, only: update_proj_energy_ptr
        use system, only: sys_t

        type(sys_t), intent(in) :: sys
        integer :: idet
        real(dp) :: ntot_particles(sampling_size)
        real(dp) :: real_population(sampling_size)
        type(det_info) :: cdet
        real(p) :: hmatel
        type(excit) :: D0_excit
#ifdef PARALLEL
        integer :: ierr
        real(p) :: proj_energy_sum
#endif

        ! Calculate the projected energy based upon the initial walker
        ! distribution.  proj_energy and D0_population_cycle are both accumulated in
        ! update_proj_energy.
        proj_energy = 0.0_p
        call alloc_det_info(sys, cdet)
        do idet = 1, tot_walkers
            cdet%f = walker_dets(:,idet)
            call decode_det(cdet%f, cdet%occ_list)
            cdet%data => walker_data(:,idet)
            real_population = real(walker_population(:,idet),dp)/real_factor
            ! WARNING!  We assume only the bit string, occ list and data field
            ! are required to update the projected estimator.
            call update_proj_energy_ptr(sys, f0, cdet, real_population(1), &
                                        D0_population_cycle, proj_energy, D0_excit, hmatel)
        end do
        call dealloc_det_info(cdet)

#ifdef PARALLEL
        call mpi_allreduce(proj_energy, proj_energy_sum, sampling_size, mpi_preal, MPI_SUM, MPI_COMM_WORLD, ierr)
        proj_energy = proj_energy_sum
        call mpi_allreduce(nparticles, ntot_particles, sampling_size, MPI_REAL8, MPI_SUM, MPI_COMM_WORLD, ierr)
        call mpi_allreduce(D0_population_cycle, D0_population, 1, mpi_preal, MPI_SUM, MPI_COMM_WORLD, ierr)
        ! TODO: HFS, DMQMC quantities
#else
        ntot_particles = nparticles
        D0_population = D0_population_cycle
#endif

        if (parent) then
            ! See also the format used in write_fciqmc_report if this is changed.
            ! We prepend a # to make it easy to skip this point when do data
            ! analysis.
            call write_fciqmc_report(0, ntot_particles, 0.0, .true.)
        end if

    end subroutine initial_fciqmc_status

! --- QMC loop and cycle initialisation routines ---

    subroutine init_report_loop(bloom_stats)

        ! Initialise a report loop (basically zero quantities accumulated over
        ! a report loop).

        use bloom_handler, only: bloom_stats_t

        type(bloom_stats_t), intent(inout) :: bloom_stats

        bloom_stats%nwarnings_curr = 0

        proj_energy = 0.0_p
        rspawn = 0.0_p
        D0_population = 0.0_p

        ! DMQMC-specific...
        if (calculate_excit_distribution) excit_distribution = 0.0_p
        if (allocated(trace)) trace = 0.0_p
        if (allocated(estimator_numerators)) estimator_numerators = 0.0_p

    end subroutine init_report_loop

    subroutine init_mc_cycle(nattempts, ndeath, min_attempts)

        ! Initialise a Monte Carlo cycle (basically zero/reset cycle-level
        ! quantities).

        ! In:
        !    min_attempts (optional): if present, set nattempts to be at least this value.
        ! Out:
        !    nattempts: number of spawning attempts to be made (on the current
        !        processor) this cycle.
        !    ndeath: number of particle deaths that occur in a Monte Carlo
        !        cycle.  Reset to 0 on output.

        use calc, only: doing_calc, ct_fciqmc_calc, ccmc_calc, dmqmc_calc

        integer(lint), intent(in), optional :: min_attempts
        integer(lint), intent(out) :: nattempts
        integer(int_p), intent(out) :: ndeath

        ! Reset the current position in the spawning array to be the
        ! slot preceding the first slot.
        qmc_spawn%head = qmc_spawn%head_start

        ! Reset death counter
        ndeath = 0_int_p

        ! Reset accumulation of the reference population over the MC cycle.
        ! Reset accumulation of the projected estimator over MC cycle.
        ! This is only relevant in CCMC, where the estimators must be weighted
        ! by the number of times they're sampled.  (In contrast, these are
        ! currently calculated exactly in FCIQMC.)
        proj_energy_cycle = 0.0_p
        D0_population_cycle = 0.0_p

        ! Number of spawning attempts that will be made.
        ! For FCIQMC, this is used for accounting later, not for controlling the
        ! spawning.
        if (doing_calc(ct_fciqmc_calc) .or. doing_calc(ccmc_calc)) then
            ! ct algorithm: kinda poorly defined.
            ! ccmc: number of excitor clusters we'll randomly generate and
            ! attempt to spawn from.
            nattempts = nparticles(1)
        else if (doing_calc(dmqmc_calc)) then
            ! Each particle and each end gets to attempt to spawn onto a
            ! connected determinant and a chance to die/clone.
            nattempts = nint(4*nparticles(1)*sampling_size)
        else
            ! Each particle gets to attempt to spawn onto a connected
            ! determinant and a chance to die/clone.
            nattempts = nint(2*nparticles(1))
        end if

        if (present(min_attempts)) nattempts = max(nattempts, min_attempts)

    end subroutine init_mc_cycle

! --- QMC loop and cycle termination routines ---

    subroutine end_report_loop(ireport, update_tau, ntot_particles, report_time, soft_exit, update_estimators)

        ! In:
        !    ireport: index of current report loop.
        !    update_tau: true if the processor thinks the timestep should be rescaled.
        !             Only used if not in variable shift mode and if tau_search is being
        !             used.
        !    update_estimators (optional): update the (FCIQMC/CCMC) energy estimators.  Default: true.
        ! In/Out:
        !    ntot_particles: total number (across all processors) of
        !        particles in the simulation at end of the previous report loop.
        !        Returns the current total number of particles for use in the
        !        next report loop if update_estimators is true.
        !    report_time: time at the start of the current report loop.  Returns
        !        the current time (ie the time for the start of the next report
        !        loop.
        ! Out:
        !    soft_exit: true if the user has requested an immediate exit of the
        !        QMC algorithm via the interactive functionality.

        use energy_evaluation, only: update_energy_estimators
        use interact, only: fciqmc_interact
        use parallel, only: parent
        use restart_hdf5, only: dump_restart_hdf5, restart_info_global, restart_info_global_shift

        integer, intent(in) :: ireport
        logical, intent(in) :: update_tau
        logical, optional, intent(in) :: update_estimators
        real(dp), intent(inout) :: ntot_particles(sampling_size)
        real, intent(inout) :: report_time
        logical, intent(out) :: soft_exit

        real :: curr_time
        logical :: update

        ! Update the energy estimators (shift & projected energy).
        update = .true.
        if (present(update_estimators)) update = update_estimators
        if (update) call update_energy_estimators(ntot_particles)

        call cpu_time(curr_time)

        ! report_time was the time at the previous iteration.
        ! curr_time - report_time is thus the time taken by this report loop.
        if (parent) call write_fciqmc_report(ireport, ntot_particles, curr_time-report_time, .false.)

        ! Write restart file if required.
        if (dump_restart_file_shift .and. vary_shift) then
            dump_restart_file_shift = .false.
            call dump_restart_hdf5(restart_info_global_shift, mc_cycles_done+ncycles*ireport, ntot_particles)
        else if (mod(ireport,restart_info_global%write_restart_freq) == 0) then
            call dump_restart_hdf5(restart_info_global, mc_cycles_done+ncycles*ireport, ntot_particles)
        end if
        ! cpu_time outputs an elapsed time, so update the reference timer.
        report_time = curr_time

        call fciqmc_interact(soft_exit)
        if (.not.soft_exit .and. mod(ireport, select_ref_det_every_nreports) == 0) call select_ref_det()

        if (tau_search .and. .not. vary_shift) call send_tau(update_tau)

    end subroutine end_report_loop

    subroutine end_mc_cycle(ndeath, nattempts)

        ! Execute common code at the end of a Monte Carlo cycle.

        ! In:
        !    ndeath: number of particle deaths in the cycle.
        !    nattempts: number of attempted spawning events in the cycle.

        integer(int_p), intent(in) :: ndeath
        integer(lint), intent(in) :: nattempts

        ! Add the spawning rate (for the processor) to the running
        ! total.
        rspawn = rspawn + spawning_rate(ndeath, nattempts)

        ! Accumulate population on reference and projected estimator.
        D0_population = D0_population + D0_population_cycle
        proj_energy = proj_energy + proj_energy_cycle

    end subroutine end_mc_cycle

    subroutine send_tau(update_tau, factor)

        ! Scale the timestep by across all the processors.  This is performed if at least
        ! one processor thinks it should be.

        ! In:
        !    update_tau: true if the current processor thinks the timestep should be scaled.
        !    factor: factor to scale the timestep by (default: 0.95).

        use parallel

        integer :: ierr
        logical, intent(in) :: update_tau
        real(p), intent(in), optional :: factor

        logical :: update_tau_global

#ifdef PARALLEL
       call mpi_allreduce(update_tau, update_tau_global, 1, mpi_logical, MPI_LOR, MPI_COMM_WORLD, ierr)
#else
        update_tau_global = update_tau
#endif
        if(update_tau_global) then
            if (present(factor)) then
                tau = factor*tau
            else
                tau = 0.950_p*tau
            end if
            if(parent) write(6, '(1X, "# Warning timestep changed to: ",f7.5)'), tau
        end if

    end subroutine send_tau

end module qmc_common<|MERGE_RESOLUTION|>--- conflicted
+++ resolved
@@ -34,18 +34,13 @@
         use basis, only: basis_length
         use calc, only: doing_calc, hfs_fciqmc_calc
         use determinants, only: decode_det, write_det
-        use spawning, only: assign_particle_processor
 
         use parallel
         use errors, only: stop_all
 
         integer, parameter :: particle_type = 1
-<<<<<<< HEAD
-        integer :: i, fmax(basis_length)
+        integer :: i, fmax(basis_length), D0_proc
         integer(int_p) :: max_pop
-=======
-        integer :: i, fmax(basis_length), max_pop, D0_proc
->>>>>>> 68c07df4
 #ifdef PARALLEL
         integer(int_p) :: in_data(2), out_data(2)
         integer :: ierr
@@ -76,22 +71,11 @@
 
 #ifdef PARALLEL
 
-<<<<<<< HEAD
         if (all(fmax == f0)) then
             ! Max population on this processor is already the reference.  Don't change.
             in_data = (/ 0_int_p, int(iproc,int_p) /)
         else if (abs(max_pop) > ref_det_factor*abs(D0_population)) then
             in_data = (/ max_pop, int(iproc,int_p) /)
-=======
-        D0_proc = assign_particle_processor(f0, basis_length, qmc_spawn%hash_seed, qmc_spawn%hash_shift, &
-                                            qmc_spawn%move_freq, nprocs)
-
-        if (abs(max_pop) > ref_det_factor*abs(D0_population_cycle)) then
-            in_data = (/ max_pop, iproc /)
-        else if (iproc == D0_proc) then
-            ! Ensure that D0_proc has the correct (average) population.
-            in_data = (/ nint(D0_population_cycle), iproc /)
->>>>>>> 68c07df4
         else
             ! No det with sufficient population to become reference det on this
             ! processor.
@@ -287,14 +271,9 @@
 
         use parallel, only: iproc
 
-<<<<<<< HEAD
         integer(int_p), intent(in) :: pops(:,:)
-        integer, intent(in) :: nactive, d0_pos
+        integer, intent(in) :: nactive, D0_proc, D0_pos
         integer(int_p), intent(out) :: cumulative_pops(:), tot_pop
-=======
-        integer, intent(in) :: pops(:,:), nactive, D0_proc, D0_pos
-        integer, intent(out) :: cumulative_pops(:), tot_pop
->>>>>>> 68c07df4
 
         integer :: i
 
