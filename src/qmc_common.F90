--- conflicted
+++ resolved
@@ -71,19 +71,11 @@
 
 #ifdef PARALLEL
 
-<<<<<<< HEAD
         if (all(fmax == f0)) then
             ! Max population on this processor is already the reference.  Don't change.
-            in_data = (/ 0, iproc /)
+            in_data = (/ 0_int_p, int(iproc,int_p) /)
         else if (abs(max_pop) > ref_det_factor*abs(D0_population)) then
-            in_data = (/ max_pop, iproc /)
-=======
-        if (abs(max_pop) > ref_det_factor*abs(D0_population_cycle)) then
-            in_data = (/ max_pop, int(iproc, int_p) /)
-        else if (iproc == D0_proc) then
-            ! Ensure that D0_proc has the correct (average) population.
-            in_data = (/ nint(D0_population_cycle, int_p), int(iproc, int_p) /)
->>>>>>> cc33c757
+            in_data = (/ max_pop, int(iproc,int_p) /)
         else
             ! No det with sufficient population to become reference det on this
             ! processor.
@@ -588,15 +580,11 @@
             ! ct algorithm: kinda poorly defined.
             ! ccmc: number of excitor clusters we'll randomly generate and
             ! attempt to spawn from.
-<<<<<<< HEAD
             nattempts = nparticles(1)
         else if (doing_calc(dmqmc_calc)) then
             ! Each particle and each end gets to attempt to spawn onto a
             ! connected determinant and a chance to die/clone.
-            nattempts = 4*nparticles(1)*sampling_size
-=======
-            nattempts = nint(nparticles(1))
->>>>>>> cc33c757
+            nattempts = nint(4*nparticles(1)*sampling_size)
         else
             ! Each particle gets to attempt to spawn onto a connected
             ! determinant and a chance to die/clone.
@@ -633,13 +621,9 @@
         use restart_hdf5, only: dump_restart_hdf5, restart_info_global, restart_info_global_shift
 
         integer, intent(in) :: ireport
-<<<<<<< HEAD
         logical, intent(in) :: update_tau
         logical, optional, intent(in) :: update_estimators
-        integer(lint), intent(inout) :: ntot_particles(sampling_size)
-=======
         real(dp), intent(inout) :: ntot_particles(sampling_size)
->>>>>>> cc33c757
         real, intent(inout) :: report_time
         logical, intent(out) :: soft_exit
 
