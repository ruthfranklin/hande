module fciqmc_restart

! Module for dumping out and restarting FCIQMC files.

#include "cdefs.h"

use const, only: p, i0, lint

implicit none

character(*), parameter :: restart_file_stem = 'restart'

! If negative, then this is set in the input and we need to read from
! a specific restart file.
integer :: read_restart_number = 0

! If negative, then this is set in the input and we need to write to
! a specific restart file.
integer :: write_restart_number = 0

! Dump restart files every n report_loops
integer :: write_restart_file_every_nreports = huge(0)

! specifies if the restart file (to read --> in, to write --> out)
! is in binary (.true.) or ASCII (.false.) format;
! The latter requires substantially more space ( 1 byte per digit of output
! as opposed to 1 integer per integer of output!) but is human-readable
logical :: binary_fmt_in = .true., binary_fmt_out = .true.

! An attempt to do generic programming in Fortran: These functions all print
! a variable of a specific type to a given unit, either in binary or ascii
! format
interface write_out
#if DET_SIZE != 32
    ! for non-32 bit integers, the i0 kind is distinct from the default kind;
    ! thus we need distinct functions to deal with them
    module procedure write_out_int
    module procedure write_out_int_arr
#endif
    module procedure write_out_int_i0
    module procedure write_out_int_i0_arr
    module procedure write_out_int_lint_arr
    module procedure write_out_real
    module procedure write_out_logical
    module procedure write_out_char_str
    module procedure write_out_int_arr_i0_int_arr_real_arr
end interface write_out

interface read_in
#if DET_SIZE != 32
    ! for non-32 bit integers, the i0 kind is distinct from the default kind;
    ! thus we need distinct functions to deal with them
    module procedure read_in_int
    module procedure read_in_int_arr
#endif
    module procedure read_in_int_i0
    module procedure read_in_int_i0_arr
    module procedure read_in_int_lint_arr
    module procedure read_in_real
    module procedure read_in_char_str
    module procedure read_in_logical
    ! For determinant information
    module procedure read_in_int_arr_i0_int_arr_real_arr
end interface read_in

contains

!--- write/read restart file ---

    subroutine dump_restart(nmc_cycles, nparticles_old, vspace)

        ! Write out the main walker list to file.

        ! In:
        !    nmc_cycles: number of Monte Carlo cycles performed.
        !    nparticles_old: current number of particles in all active spaces
        !        (e.g Hamiltonian, Hellmann--Feynman, ...).
        !    vspace (optional): if present and true, add a blank line following
        !        the end of output from this routine for additional anal-retentive
        !        formatting.

        use basis, only: total_basis_length
        use hfs_data, only: hf_shift
        use fciqmc_data, only: sampling_size, info_size, shift, occ_list0, tot_walkers, &
                               nparticles, walker_population, walker_dets, walker_data

        use parallel
        use utils, only: get_unique_filename, get_free_unit

        integer, intent(in) :: nmc_cycles
        integer(lint) , intent(in) :: nparticles_old(:)
        logical, intent(in), optional :: vspace
        character(255) :: restart_file
        integer :: io
        integer, parameter :: restart_version = 2
#ifdef PARALLEL
        integer :: nwalkers(0:nprocs-1), ierr, stat(MPI_STATUS_SIZE), i, scratch
        integer, parameter :: comm_tag = 123
        character(255) :: junk

        ! Total number of walkers on each processor.
        call mpi_gather(tot_walkers, 1, mpi_integer, nwalkers, 1, mpi_integer, root, mpi_comm_world, ierr)

#endif

        if (parent) then
            io = get_free_unit()
            if (write_restart_number < 0) then
                call get_unique_filename(restart_file_stem, .true., write_restart_number, restart_file)
            else
                call get_unique_filename(restart_file_stem, .true., 0, restart_file)
            end if

            write (6,'(1X,"#",1X,a23,1X,a,a1)') 'Writing restart file to',trim(restart_file),'.'
            if (present(vspace)) then
                if (vspace) write (6,'()')
            end if

            if (binary_fmt_out) then
                open(io,file=restart_file,form='unformatted')
            else
                open(io, file=restart_file)
            end if

            call write_out(io,'# restart version', binary_fmt_out)
            call write_out(io,restart_version, binary_fmt_out)
            call write_out(io,'# number of cycles', binary_fmt_out)
            call write_out(io,nmc_cycles, binary_fmt_out)
            call write_out(io,'# sampling size', binary_fmt_out)
            call write_out(io, sampling_size, binary_fmt_out)
            call write_out(io,'# info size', binary_fmt_out)
            call write_out(io, info_size, binary_fmt_out)
            call write_out(io,'# nparticles', binary_fmt_out)
            call write_out(io,nparticles_old, binary_fmt_out)
            call write_out(io,'# shift', binary_fmt_out)
            call write_out(io,shift, binary_fmt_out)
            call write_out(io,'# Hellmann--Feynman shift', binary_fmt_out)
            call write_out(io,hf_shift, binary_fmt_out)
            call write_out(io,'# reference determinant: orbital list', binary_fmt_out)
            call write_out(io,occ_list0, binary_fmt_out)
            call write_out(io,'# number of unique walkers', binary_fmt_out)
#ifdef PARALLEL
            call write_out(io,sum(nwalkers), binary_fmt_out)
            ! Write out walkers on parent processor to restart file.
            call write_out(io,'# walker info', binary_fmt_out)
            call write_walkers(io,tot_walkers, binary_fmt_out)

            ! The walker arrays on root are overwritten by data from other
            ! processors (so only root does i/o).  Write the root walkers to
            ! a scratch file so we can easily read them back in later.
            ! Best to store this in binary, not matter what the user input
            ! options are.
            scratch = get_free_unit()
            open(scratch,status="scratch",form='unformatted')
            call write_walkers(scratch,tot_walkers, .true.)

            ! Communicate with all other processors.
            do i = 1, nprocs-1
                ! Receive walker infor from all other processors.
                ! This overwrites the root processor's walkers
<<<<<<< HEAD
                call mpi_recv(walker_population, sampling_size*nwalkers(i), mpi_integer, i, comm_tag, &
                              mpi_comm_world, stat, ierr)
                call mpi_recv(walker_dets, basis_length*nwalkers(i), mpi_det_integer, i, comm_tag,    &
                              mpi_comm_world, stat, ierr)
                call mpi_recv(walker_data, (sampling_size+info_size)*nwalkers(i), mpi_preal, i, comm_tag, & 
                              mpi_comm_world, stat, ierr)
=======
                call mpi_recv(walker_population, sampling_size*nwalkers(i), mpi_integer, i, comm_tag, mpi_comm_world, stat, ierr)
                call mpi_recv(walker_dets, total_basis_length*nwalkers(i), mpi_det_integer, i, comm_tag, mpi_comm_world, stat, ierr)
                call mpi_recv(walker_data, (sampling_size+info_size)*nwalkers(i), mpi_preal, i, comm_tag, mpi_comm_world, stat, ierr)
>>>>>>> 2b4c9cdf
                ! Write out walkers from all other processors.
                call write_walkers(io, nwalkers(i), binary_fmt_out)
            end do

            ! We need to read back from scratch as we overwrote walker data on
            ! root.
            call flush(scratch)
            rewind(scratch)
            call read_walkers(scratch,tot_walkers, sampling_size, info_size, .true.)
            ! No longer need the scratchfile
            close(scratch)
#else
            call write_out(io,tot_walkers, binary_fmt_out)
            call write_out(io,'# walker info', binary_fmt_out)
            call write_walkers(io,tot_walkers, binary_fmt_out)
#endif
            close(io)

        else
#ifdef PARALLEL
            ! Send walker info to root processor.
            call mpi_send(walker_population, sampling_size*tot_walkers, mpi_integer, root, comm_tag, mpi_comm_world, ierr)
            call mpi_send(walker_dets, total_basis_length*tot_walkers, mpi_det_integer, root, comm_tag, mpi_comm_world, ierr)
            call mpi_send(walker_data, (sampling_size+info_size)*tot_walkers, mpi_preal, root, comm_tag, mpi_comm_world, ierr)
#endif
        end if

    end subroutine dump_restart

    subroutine read_restart()

        ! Read in the main walker list from file.

        use basis, only: total_basis_length
        use determinants, only: encode_det, det_gt
        use errors, only: stop_all
        use fciqmc_data, only: sampling_size, info_size, shift, occ_list0, tot_walkers,    &
                               mc_cycles_done, nparticles, walker_dets, walker_population, &
                               walker_data, spawned_walkers, spawned_walkers_recvd,        &
                               spawning_head, spawned_size, spawning_block_start,          &
                               spawned_walker_length, spawned_pop, spawned_hf_pop,         &
                               search_walker_list

        use hashing, only: murmurhash_bit_string
        use hfs_data, only: O00, hf_shift
        use proc_pointers, only: op0_ptr
        use system, only: nel

        use checking, only: check_allocate, check_deallocate
        use parallel
        use utils, only: get_unique_filename, get_free_unit

        character(255) :: restart_file, junk
        integer :: io, i
        logical :: exists
        integer :: restart_version
<<<<<<< HEAD
        integer, parameter :: thread_id = 0
=======
        integer :: restart_sampling_size, restart_info_size
        integer(i0) :: det(total_basis_length)
>>>>>>> 2b4c9cdf
#ifdef PARALLEL
        integer(i0) :: prev_det(total_basis_length)
        integer :: global_tot_walkers, iread, nread, ierr, dest
        integer :: j, k, istart, iend, pos
        real(p), allocatable :: scratch_data(:,:), scratch_data_recvd(:,:)
        integer :: send_counts(0:nprocs-1), send_displacements(0:nprocs-1)
        integer, allocatable :: pop(:)
        real(p), allocatable :: tmp_data(:)
        integer :: spawn_max(0:nprocs-1)
        logical :: done, hit
#endif

        if (parent) then
            io = get_free_unit()
            if (read_restart_number < 0) then
                call get_unique_filename(restart_file_stem, .false., read_restart_number, restart_file)
            else
                call get_unique_filename(restart_file_stem, .false., 0, restart_file)
            end if

            write (6,'(1X,a25,1X,a,a1,/)') 'Reading from restart file',trim(restart_file),'.'

            inquire(file=restart_file, exist=exists)

            if (.not.exists) then
                call stop_all('read_restart','restart file '//trim(restart_file)//' does not exist.')
            end if

            if (binary_fmt_in) then
                open(io,file=restart_file,form='unformatted')
            else
                open(io, file=restart_file)
            end if

            ! Read in data.  Format is a description line followed by a line
            ! containing the corresponding data item.  Binary-formatted restart
            ! files contain only the data items.
            call read_in(io,junk,binary_fmt_in)
            call read_in(io,restart_version,binary_fmt_in)
            call read_in(io,junk,binary_fmt_in)
            call read_in(io,mc_cycles_done,binary_fmt_in)
            call read_in(io,junk, binary_fmt_in)
            call read_in(io, restart_sampling_size, binary_fmt_in)
            call read_in(io,junk, binary_fmt_in)
            call read_in(io, restart_info_size, binary_fmt_in)
            call read_in(io,junk,binary_fmt_in)
            ! In case sampling_size > restart_sampling_size
            nparticles = 0
            call read_in(io,nparticles(:restart_sampling_size),binary_fmt_in)
            call read_in(io,junk,binary_fmt_in)
            call read_in(io,shift,binary_fmt_in)
            call read_in(io,junk,binary_fmt_in)
            call read_in(io,hf_shift, binary_fmt_in)
            call read_in(io,junk,binary_fmt_in)
            call read_in(io,occ_list0,binary_fmt_in)
            call read_in(io,junk,binary_fmt_in)
            call read_in(io,tot_walkers,binary_fmt_in)
            call read_in(io,junk,binary_fmt_in)

        end if

        ! Just need to read in the walker information now.
#ifdef PARALLEL
        global_tot_walkers = tot_walkers
        tot_walkers = 0
        ! Read in walkers to spawning arrays.
        ! Restart file might have been produced with a different number of
        ! processors, thus need to hash walkers again to choose which
        ! processor to send each determinant to.
        ! Use the spawning arrays as scratch space.
        ! Need scratch space for the walker_data info though...
        if (parent) then
            allocate(scratch_data(sampling_size+info_size,spawned_walker_length), stat=ierr)
            call check_allocate('scratch_data',size(scratch_data),ierr)
            allocate(pop(restart_sampling_size), stat=ierr)
            call check_allocate('pop', size(pop), ierr)
            allocate(tmp_data(restart_sampling_size+restart_info_size), stat=ierr)
            call check_allocate('tmp_data', size(tmp_data), ierr)
        end if
        allocate(scratch_data_recvd(sampling_size+info_size,spawned_walker_length), stat=ierr)
        call check_allocate('scratch_data_recvd',size(scratch_data_recvd),ierr)
        ! spawning_head_start gives the first slot in the spawning array for
        ! each processor.  Also want the last slot in the spawning array for
        ! each processor.
        forall (i=0:nprocs-2) spawn_max(i) = spawning_block_start(thread_id,i+1) - 1
        spawn_max(nprocs-1) = spawned_walker_length
        iread = 0

        do
            ! read in a "block" of walkers.
            if (parent) then
                spawning_head = spawning_block_start
                det = 0
                do i = iread+1, global_tot_walkers
<<<<<<< HEAD
                    call read_in(io,det,pop,energy)
                    dest = modulo(murmurhash_bit_string(det, basis_length), nprocs)
                    spawning_head(thread_id,dest) = spawning_head(thread_id,dest) + 1
                    spawned_walkers(:basis_length, spawning_head(thread_id,dest)) = det
                    spawned_walkers(spawned_pop, spawning_head(thread_id,dest)) = pop
                    scratch_energies(spawning_head(thread_id,dest)) = energy
=======
                    call read_in(io,det,pop,tmp_data,binary_fmt_in)
                    if (i > iread+1 .and. .not.det_gt(det,prev_det)) then
                        ! Restart files contain sorted data grouped by processor on
                        ! which the determinants resided in the original
                        ! calculation.
                        ! Distribute the data read in so far and then return to
                        ! read in the next processor block.
                        ! This is so we only distribute sets of data which are
                        ! already sorted, making merging into the data
                        ! previously read in much easier.
                        backspace(io)
                        exit
                    end if
                    dest = modulo(murmurhash_bit_string(det, total_basis_length), nprocs)
                    spawning_head(dest) = spawning_head(dest) + 1
                    ! zero spawned array in case some elements were not set
                    ! (e.g. restart file from standard FCIQMC calculation but
                    ! now doing Hellmann--Feynman sampling)
                    spawned_walkers(:, spawning_head(dest)) = 0
                    scratch_data(:, spawning_head(dest)) = 0.0_p
                    spawned_walkers(:total_basis_length, spawning_head(dest)) = det
                    spawned_walkers(total_basis_length+1:total_basis_length+restart_sampling_size, spawning_head(dest)) = pop
                    scratch_data(:restart_sampling_size+restart_info_size,spawning_head(dest)) = tmp_data
                    prev_det = det
>>>>>>> 2b4c9cdf
                    ! Filled up spawning/scratch arrays?
                    if (any(spawning_head(thread_id,:nprocs-1)-spawn_max == 0)) exit
                end do
                if (any(det /= prev_det)) then
                    ! exited early due to end of processor block
                    iread = i - 1
                else
                    iread = i
                end if
                done = iread == global_tot_walkers + 1
            end if

            ! update the number of walkers on this processor from the number of
            ! walkers just read in.
            send_counts = spawning_head(thread_id,:nprocs-1) - spawning_block_start(thread_id,:nprocs-1)
            send_displacements = spawning_block_start(thread_id,:nprocs-1)
            call mpi_scatter(send_counts, 1, mpi_integer, nread, 1, mpi_integer, root, mpi_comm_world, ierr)
            ! send walkers to their appropriate processor.
            ! Easy to scatter into a different array.  Helpfully we already need
            ! spawned_walkers_recvd to be allocated for parallel calculations.
            ! Need to use a scratch array for the walker_data though.
            ! :-)
            call mpi_scatterv(scratch_data, (sampling_size+info_size)*send_counts,               &
                                 (sampling_size+info_size)*send_displacements, mpi_preal,        &
                                 scratch_data_recvd, (sampling_size+info_size)*nread,            &
                                 mpi_preal, root, mpi_comm_world, ierr)
            send_counts = send_counts*spawned_size
            send_displacements = send_displacements*spawned_size
            call mpi_scatterv(spawned_walkers, send_counts, send_displacements, mpi_det_integer, &
                              spawned_walkers_recvd, spawned_size*nread, mpi_det_integer, root, mpi_comm_world, ierr)

            ! Transfer from spawned arrays to main walker arrays.
            ! The spawned_walkers_recvd is guaranteed to be sorted as the walker
            ! arrays from each processor are always sorted and are written out
            ! from each processor in turn and we only read in data that was
            ! generated on the same processor at a time.
            ! So, we just need to find out where to insert the data which we
            ! just read into the main walker lists.
            ! This is similar to (but simpler than) the algorithm in insert_new_walkers.
            istart = 1
            iend = tot_walkers
            do i = nread, 1, -1
                ! spawned walker not in main walker list.  Find where it should
                ! go such that the main list remains sorted.
                call search_walker_list(spawned_walkers(:total_basis_length,i), istart, iend, hit, pos)
                ! f should be in slot pos.  Move all determinants above it.
                do j = iend, pos, -1
                    ! i is the number of determinants that will be inserted below j.
                    k = j + i
                    walker_dets(:,k) = walker_dets(:,j)
                    walker_population(:,k) = walker_population(:,j)
                    walker_data(:,k) = walker_data(:,j)
                end do
                ! Insert new walker into pos and shift it to accommodate the number
                ! of elements that are still to be inserted below it.
                k = pos + i - 1
                walker_dets(:,k) = spawned_walkers_recvd(:total_basis_length,i)
                walker_population(:,k) = spawned_walkers_recvd(spawned_pop:spawned_hf_pop,i)
                walker_data(:,k) = scratch_data_recvd(:,i)
                ! Next walker will be inserted below this one.
                iend = pos - 1
            end do
            tot_walkers = tot_walkers + nread

            call mpi_bcast(done, 1, mpi_logical, root, mpi_comm_world, ierr)
            if (done) exit

        end do

        if (parent) then
            deallocate(scratch_data, stat=ierr)
            call check_deallocate('scratch_data',ierr)
            deallocate(pop, stat=ierr)
            call check_deallocate('pop',ierr)
            deallocate(tmp_data, stat=ierr)
            call check_deallocate('tmp_data',ierr)
        end if
        deallocate(scratch_data_recvd, stat=ierr)
        call check_deallocate('scratch_data_recvd',ierr)
        ! Finally, need to broadcast the other information read in.
        call mpi_bcast(restart_version, 1, mpi_integer, root, mpi_comm_world, ierr)
        call mpi_bcast(mc_cycles_done, 1, mpi_integer, root, mpi_comm_world, ierr)
        call mpi_bcast(restart_sampling_size, 1, mpi_integer, root, mpi_comm_world, ierr)
        call mpi_bcast(restart_info_size, 1, mpi_integer, root, mpi_comm_world, ierr)
        call mpi_bcast(nparticles, size(nparticles), mpi_integer8, root, mpi_comm_world, ierr)
        call mpi_bcast(shift, 1, mpi_preal, root, mpi_comm_world, ierr)
        call mpi_bcast(hf_shift, 1, mpi_preal, root, mpi_comm_world, ierr)
        call mpi_bcast(occ_list0, nel, mpi_integer, root, mpi_comm_world, ierr)
#else
        call read_walkers(io, tot_walkers, restart_sampling_size, restart_info_size, binary_fmt_in)
#endif

        ! Fill in any gaps in walker_data
        if (info_size /= restart_info_size) then
            ! Seriously wrong...
            ! Doing (e.g.) a standard Heisenberg calculation based upon
            ! a restart file generated using a Neel trial state!
            call stop_all('read_restart','Info size in restart file does not match calculation info_size.')
        end if
        select case(sampling_size-restart_sampling_size)
        case(0)
            ! Restarting from same kind of calculation.  Have all the data
            ! required.
        case(1)
            ! HFS calculation started from a standard FCIQMC calculation.  Need
            ! to fill in <D|O|D> - <D0|O|D0>.
            call encode_det(occ_list0, det)
            O00 = op0_ptr(det)
            do i = 1, tot_walkers
                walker_data(2,i) = op0_ptr(walker_dets(:,i)) - O00
            end do
        case default
            ! No idea...
            call stop_all('read_restart','Sampling size in restart file not compatible with calculation.')
        end select

        if (parent) close(io)

    end subroutine read_restart

!--- Helper routines: read/write walker lists ---

    subroutine write_walkers(iunit, my_nwalkers, binary)

        ! Read in a list of walker data.

        ! In:
        !    iunit: file unit to read from
        !    my_nwalkers: number of walkers to read in
        !    binary: true if file is in binary format.

        use fciqmc_data, only: walker_population, walker_data, walker_dets

        integer, intent(in) :: my_nwalkers, iunit
        logical, intent(in) :: binary
        integer :: iwalker

        do iwalker = 1, my_nwalkers
            call write_out(iunit,walker_dets(:,iwalker),&
                           walker_population(:,iwalker),&
                           walker_data(:,iwalker), binary)
        end do

    end subroutine write_walkers

    subroutine read_walkers(iunit, my_nwalkers, restart_sampling_size, restart_info_size, binary)

        ! Read in a list of walker data.

        ! In:
        !    iunit: file unit to read from
        !    my_nwalkers: number of walkers to read in
        !    restart_sampling_size: sampling_size (see fciqmc_data) of QMC
        !        calculation which produced the restart file.
        !    restart_info_size: info_size (see fciqmc_data) of QMC
        !        calculation which produced the restart file.
        !    binary: true if file is in binary format.

        use fciqmc_data, only: walker_population, walker_data, walker_dets

        integer, intent(in) :: my_nwalkers, iunit, restart_sampling_size, restart_info_size
        logical, intent(in) :: binary
        integer :: iwalker

        do iwalker = 1, my_nwalkers
            walker_population(:,iwalker) = 0
            walker_data(:,iwalker) = 0
            call read_in(iunit,walker_dets(:,iwalker),&
                         walker_population(:restart_sampling_size,iwalker),&
                         walker_data(:restart_sampling_size+restart_info_size,iwalker), binary)
        end do

    end subroutine read_walkers

!--- Utility functions: writing out data ---

#if DET_SIZE != 32

    subroutine write_out_int(iunit, a, binary, fmt_string)

        ! Write an integer.

        ! In:
        !    iunit: file unit to write to.
        !    a: integer to write out.
        !    binary: if true, iunit is a binary file and no format statement is used.
        !    fmt_string (optional): if present and binary is false, then format
        !        the output of a using this string.

        integer, intent(in) :: a, iunit
        logical :: binary
        character(*), intent(in), optional :: fmt_string

        if (binary) then
           write (iunit) a
        else if(present(fmt_string)) then
           write (iunit,fmt=fmt_string) a
        else
           write (iunit,*) a
        end if

    end subroutine write_out_int

    subroutine write_out_int_arr(iunit, a, binary, fmt_string)

        ! Write an integer array.

        ! In:
        !    iunit: file unit to write to.
        !    a: integer array to write out.
        !    binary: if true, iunit is a binary file and no format statement is used.
        !    fmt_string (optional): if present and binary is false, then format
        !        the output of a using this string.

        integer, intent(in) :: a(:), iunit
        logical :: binary
        character(*), intent(in), optional :: fmt_string

        if (binary) then
           write (iunit) a
        else if(present(fmt_string)) then
           write (iunit,fmt=fmt_string) a
        else
           write (iunit,*) a
        end if

    end subroutine write_out_int_arr

#endif

    subroutine write_out_int_i0(iunit, a, binary, fmt_string)

        ! Write an integer of kind i0.

        ! In:
        !    iunit: file unit to write to.
        !    a: integer of kind i0 to write out.
        !    binary: if true, iunit is a binary file and no format statement is used.
        !    fmt_string (optional): if present and binary is false, then format
        !        the output of a using this string.

        integer, intent(in) :: iunit
        integer(i0), intent(in) :: a
        logical :: binary
        character(*), intent(in), optional :: fmt_string

        if (binary) then
           write (iunit) a
        else if(present(fmt_string)) then
           write (iunit,fmt=fmt_string) a
        else
           write (iunit,*) a
        end if

    end subroutine write_out_int_i0

    subroutine write_out_int_i0_arr(iunit, a, binary, fmt_string)

        ! Write an integer array of kind i0.

        ! In:
        !    iunit: file unit to write to.
        !    a: integer array of kind i0 to write out.
        !    binary: if true, iunit is a binary file and no format statement is used.
        !    fmt_string (optional): if present and binary is false, then format
        !        the output of a using this string.

        integer, intent(in) :: iunit
        integer(i0), intent(in) :: a(:)
        logical :: binary
        character(*), intent(in), optional :: fmt_string

        if (binary) then
           write (iunit) a
        else if(present(fmt_string)) then
           write (iunit,fmt=fmt_string) a
        else
           write (iunit,*) a
        end if

    end subroutine write_out_int_i0_arr

    subroutine write_out_int_lint_arr(iunit, a, binary, fmt_string)

        ! Write an integer array of kind lint.

        ! In:
        !    iunit: file unit to write to.
        !    a: integer array of kind lint to write out.
        !    binary: if true, iunit is a binary file and no format statement is used.
        !    fmt_string (optional): if present and binary is false, then format
        !        the output of a using this string.

        integer, intent(in) :: iunit
        integer(lint), intent(in) :: a(:)
        logical :: binary
        character(*), intent(in), optional :: fmt_string

        if (binary) then
           write (iunit) a
        else if(present(fmt_string)) then
           write (iunit,fmt=fmt_string) a
        else
           write (iunit,*) a
        end if

    end subroutine write_out_int_lint_arr

    subroutine write_out_real(iunit, a, binary, fmt_string)

        ! Write a real of kind p.

        ! In:
        !    iunit: file unit to write to.
        !    a: real of kind p to write out.
        !    binary: if true, iunit is a binary file and no format statement is used.
        !    fmt_string (optional): if present and binary is false, then format
        !        the output of a using this string.

        integer, intent(in) :: iunit
        real(p), intent(in) :: a
        logical :: binary
        character(*), intent(in), optional :: fmt_string

        if (binary) then
           write (iunit) a
        else if(present(fmt_string)) then
           write (iunit,fmt=fmt_string) a
        else
           write (iunit,*) a
        end if

    end subroutine write_out_real

    subroutine write_out_logical(iunit, a, binary, fmt_string)

        ! Write a logical.

        ! In:
        !    iunit: file unit to write to.
        !    a: logical to write out.
        !    binary: if true, iunit is a binary file and no format statement is used.
        !    fmt_string (optional): if present and binary is false, then format
        !        the output of a using this string.

        integer, intent(in) :: iunit
        logical, intent(in) :: a
        logical :: binary
        character(*), intent(in), optional :: fmt_string

        if (binary) then
           write (iunit) a
        else if(present(fmt_string)) then
           write (iunit,fmt=fmt_string) a
        else
           write (iunit,*) a
        end if

    end subroutine write_out_logical

    subroutine write_out_char_str(iunit, a, suppress_output, fmt_string)

        ! Write a character string.

        ! In:
        !    iunit: file unit to write to.
        !    a: character string to write out.
        !    suppress_output: if true (e.g. when iunit is a binary file) then no
        !        output is printed out.
        !    fmt_string (optional): if present and binary is false, then format
        !        the output of a using this string.

        character(*), intent(in) :: a
        integer, intent(in) :: iunit
        logical, intent(in) :: suppress_output
        character(*), intent(in), optional :: fmt_string

        ! Tend to not want character data for the binary format output file.
        if (.not. suppress_output) then
            if (present(fmt_string)) then
               write (iunit,fmt=fmt_string) a
            else
               write (iunit,*) a
            end if
        end if

    end subroutine write_out_char_str

    subroutine write_out_int_arr_i0_int_arr_real_arr(iunit, i0arr, intarr, rarr, binary, fmt_string)

        ! Write an i0 array, integer array and real array out on 1 line.

        ! We need specific routines for writing more than 1 entry per line
        ! due to lack of proper generic programming in Fortran 90.
        ! For binary format these procedures will do the same task as multiple
        ! calls to the above procedures, however for ASCII output they are
        ! necessary to have output all on one line

        ! In:
        !    iunit: file unit to write to.
        !    i0arr: integer array of kind i0 to write out.
        !    intarr: integer array to write out.
        !    rarr: real array of kind of to write out.
        !    binary: if true, iunit is a binary file and no format statement is used.
        !    fmt_string (optional): if present and binary is false, then format
        !        the output of a using this string.

        integer, intent(in) :: iunit
        integer(i0), intent(in) :: i0arr(:)
        integer, intent(in) :: intarr(:)
        real(p), intent(in) :: rarr(:)
        logical, intent(in) :: binary
        character(*), intent(in), optional :: fmt_string

        if (binary) then
           write (iunit) i0arr, intarr, rarr
        else if (present(fmt_string)) then
           write (iunit,fmt=fmt_string) i0arr, intarr, rarr
        else
           write (iunit,*) i0arr, intarr, rarr
        end if

    end subroutine write_out_int_arr_i0_int_arr_real_arr

!--- Utility functions: reading data ---

#if DET_SIZE != 32

    subroutine read_in_int(iunit, a, binary, fmt_string)

        ! Read an integer.

        ! In:
        !    iunit: file unit to read to.
        !    binary: if true, iunit is a binary file and no format statement is used.
        !    fmt_string (optional): if present and binary is false, then format
        !        the input of a using this string.
        ! Out:
        !    a: integer to read in.

        integer, intent(in) :: iunit
        integer, intent(out) :: a
        logical :: binary
        character(*), intent(in), optional :: fmt_string

        if (binary) then
           read (iunit) a
        else if(present(fmt_string)) then
           read (iunit,fmt=fmt_string) a
        else
           read (iunit,*) a
        end if

    end subroutine read_in_int

    subroutine read_in_int_arr(iunit, a, binary, fmt_string)

        ! Read an integer array.

        ! In:
        !    iunit: file unit to read to.
        !    binary: if true, iunit is a binary file and no format statement is used.
        !    fmt_string (optional): if present and binary is false, then format
        !        the input of a using this string.
        ! Out:
        !    a: integer array to read in.

        integer, intent(in) :: iunit
        integer, intent(out) :: a(:)
        logical :: binary
        character(*), intent(in), optional :: fmt_string

        if (binary) then
           read (iunit) a
        else if(present(fmt_string)) then
           read (iunit,fmt=fmt_string) a
        else
           read (iunit,*) a
        end if

    end subroutine read_in_int_arr

#endif

    subroutine read_in_int_i0(iunit, a, binary, fmt_string)

        ! Read an integer of kind i0.

        ! In:
        !    iunit: file unit to read to.
        !    binary: if true, iunit is a binary file and no format statement is used.
        !    fmt_string (optional): if present and binary is false, then format
        !        the input of a using this string.
        ! Out:
        !    a: integer of kind i0 to read in.

        integer, intent(in) :: iunit
        integer(i0), intent(out) :: a
        logical :: binary
        character(*), intent(in), optional :: fmt_string

        if (binary) then
           read (iunit) a
        else if(present(fmt_string)) then
           read (iunit,fmt=fmt_string) a
        else
           read (iunit,*) a
        end if

    end subroutine read_in_int_i0

    subroutine read_in_int_i0_arr(iunit, a, binary, fmt_string)

        ! Read an integer array of kind i0.

        ! In:
        !    iunit: file unit to read to.
        !    binary: if true, iunit is a binary file and no format statement is used.
        !    fmt_string (optional): if present and binary is false, then format
        !        the input of a using this string.
        ! Out:
        !    a: integer array of kind i0 to read in.

        integer, intent(in) :: iunit
        integer(i0), intent(out) :: a(:)
        logical :: binary
        character(*), intent(in), optional :: fmt_string

        if (binary) then
           read (iunit) a
        else if(present(fmt_string)) then
           read (iunit,fmt=fmt_string) a
        else
           read (iunit,*) a
        end if

    end subroutine read_in_int_i0_arr

    subroutine read_in_int_lint_arr(iunit, a, binary, fmt_string)

        ! Read an integer array of kind lint.

        ! In:
        !    iunit: file unit to read to.
        !    binary: if true, iunit is a binary file and no format statement is used.
        !    fmt_string (optional): if present and binary is false, then format
        !        the input of a using this string.
        ! Out:
        !    a: integer array of kind lint to read in.

        integer, intent(in) :: iunit
        integer(lint), intent(out) :: a(:)
        logical :: binary
        character(*), intent(in), optional :: fmt_string

        if (binary) then
           read (iunit) a
        else if(present(fmt_string)) then
           read (iunit,fmt=fmt_string) a
        else
           read (iunit,*) a
        end if

    end subroutine read_in_int_lint_arr

    subroutine read_in_real(iunit, a, binary, fmt_string)

        ! Read a real of kind p.

        ! In:
        !    iunit: file unit to read to.
        !    binary: if true, iunit is a binary file and no format statement is used.
        !    fmt_string (optional): if present and binary is false, then format
        !        the input of a using this string.
        ! Out:
        !    a: real of kind p to read in.

        integer, intent(in) :: iunit
        real(p), intent(out) :: a
        logical :: binary
        character(*), intent(in), optional :: fmt_string

        if (binary) then
           read (iunit) a
        else if(present(fmt_string)) then
           read (iunit,fmt=fmt_string) a
        else
           read (iunit,*) a
        end if

    end subroutine read_in_real

    subroutine read_in_logical(iunit, a, binary, fmt_string)

        ! Read a logical.

        ! In:
        !    iunit: file unit to read to.
        !    binary: if true, iunit is a binary file and no format statement is used.
        !    fmt_string (optional): if present and binary is false, then format
        !        the input of a using this string.
        ! Out:
        !    a: logical to read in.

        integer, intent(in) :: iunit
        logical, intent(out) :: a
        logical :: binary
        character(*), intent(in), optional :: fmt_string

        if (binary) then
           read (iunit) a
        else if(present(fmt_string)) then
           read (iunit,fmt=fmt_string) a
        else
           read (iunit,*) a
        end if

    end subroutine read_in_logical

    subroutine read_in_char_str(iunit, a, suppress_input, fmt_string)

        ! Read a character string.

        ! In:
        !    iunit: file unit to read to.
        !    a: character string to read in.
        !    suppress_input: if true (e.g. when iunit is a binary file) then no
        !        input is read in.
        !    fmt_string (optional): if present and binary is false, then format
        !        the input of a using this string.

        integer, intent(in) :: iunit
        character(*), intent(out) :: a
        logical, intent(in) :: suppress_input
        character(*), intent(in), optional :: fmt_string

        ! Tend to not want character data for the binary format output file.
        if (.not. suppress_input) then
            if (present(fmt_string)) then
               read (iunit,fmt=fmt_string) a
            else
               read (iunit,*) a
            end if
        end if

    end subroutine read_in_char_str

    subroutine read_in_int_arr_i0_int_arr_real_arr(iunit, i0arr, intarr, rarr, binary, fmt_string)

        ! Read an i0 array, integer array and real array out on 1 line.
        ! We need specific routines for writing more than 1 entry per line
        ! due to lack of proper generic programming in Fortran 90.
        ! For binary format these procedures will do the same task as multiple
        ! calls to the above procedures, however for ASCII output they are
        ! necessary to have output all on one line
        ! In:
        !    iunit: file unit to write to.
        !    binary: if true, iunit is a binary file and no format statement is used.
        !    fmt_string (optional): if present and binary is false, then format
        !        the input of a using this string.
        ! Out:
        !    i0arr: integer array of kind i0 to read in.
        !    intarr: integer array to read in.
        !    rarr: real array of kind of to read in.

        integer, intent(in) :: iunit
        integer(i0), intent(out) :: i0arr(:)
        integer, intent(out) :: intarr(:)
        real(p), intent(out) :: rarr(:)
        logical, intent(in) :: binary
        character(*), intent(in), optional :: fmt_string

        if (binary) then
           read (iunit) i0arr, intarr, rarr
        else if (present(fmt_string)) then
           read (iunit,fmt=fmt_string) i0arr, intarr, rarr
        else
           read (iunit,*) i0arr, intarr, rarr
        end if

    end subroutine read_in_int_arr_i0_int_arr_real_arr

end module fciqmc_restart<|MERGE_RESOLUTION|>--- conflicted
+++ resolved
@@ -158,18 +158,12 @@
             do i = 1, nprocs-1
                 ! Receive walker infor from all other processors.
                 ! This overwrites the root processor's walkers
-<<<<<<< HEAD
                 call mpi_recv(walker_population, sampling_size*nwalkers(i), mpi_integer, i, comm_tag, &
                               mpi_comm_world, stat, ierr)
-                call mpi_recv(walker_dets, basis_length*nwalkers(i), mpi_det_integer, i, comm_tag,    &
+                call mpi_recv(walker_dets, total_basis_length*nwalkers(i), mpi_det_integer, i, comm_tag,    &
                               mpi_comm_world, stat, ierr)
                 call mpi_recv(walker_data, (sampling_size+info_size)*nwalkers(i), mpi_preal, i, comm_tag, & 
                               mpi_comm_world, stat, ierr)
-=======
-                call mpi_recv(walker_population, sampling_size*nwalkers(i), mpi_integer, i, comm_tag, mpi_comm_world, stat, ierr)
-                call mpi_recv(walker_dets, total_basis_length*nwalkers(i), mpi_det_integer, i, comm_tag, mpi_comm_world, stat, ierr)
-                call mpi_recv(walker_data, (sampling_size+info_size)*nwalkers(i), mpi_preal, i, comm_tag, mpi_comm_world, stat, ierr)
->>>>>>> 2b4c9cdf
                 ! Write out walkers from all other processors.
                 call write_walkers(io, nwalkers(i), binary_fmt_out)
             end do
@@ -210,13 +204,13 @@
                                mc_cycles_done, nparticles, walker_dets, walker_population, &
                                walker_data, spawned_walkers, spawned_walkers_recvd,        &
                                spawning_head, spawned_size, spawning_block_start,          &
-                               spawned_walker_length, spawned_pop, spawned_hf_pop,         &
-                               search_walker_list
+                               spawned_walker_length, spawned_pop, spawned_hf_pop
 
         use hashing, only: murmurhash_bit_string
         use hfs_data, only: O00, hf_shift
         use proc_pointers, only: op0_ptr
         use system, only: nel
+        use search, only: binary_search
 
         use checking, only: check_allocate, check_deallocate
         use parallel
@@ -226,12 +220,9 @@
         integer :: io, i
         logical :: exists
         integer :: restart_version
-<<<<<<< HEAD
         integer, parameter :: thread_id = 0
-=======
         integer :: restart_sampling_size, restart_info_size
         integer(i0) :: det(total_basis_length)
->>>>>>> 2b4c9cdf
 #ifdef PARALLEL
         integer(i0) :: prev_det(total_basis_length)
         integer :: global_tot_walkers, iread, nread, ierr, dest
@@ -326,14 +317,6 @@
                 spawning_head = spawning_block_start
                 det = 0
                 do i = iread+1, global_tot_walkers
-<<<<<<< HEAD
-                    call read_in(io,det,pop,energy)
-                    dest = modulo(murmurhash_bit_string(det, basis_length), nprocs)
-                    spawning_head(thread_id,dest) = spawning_head(thread_id,dest) + 1
-                    spawned_walkers(:basis_length, spawning_head(thread_id,dest)) = det
-                    spawned_walkers(spawned_pop, spawning_head(thread_id,dest)) = pop
-                    scratch_energies(spawning_head(thread_id,dest)) = energy
-=======
                     call read_in(io,det,pop,tmp_data,binary_fmt_in)
                     if (i > iread+1 .and. .not.det_gt(det,prev_det)) then
                         ! Restart files contain sorted data grouped by processor on
@@ -348,17 +331,16 @@
                         exit
                     end if
                     dest = modulo(murmurhash_bit_string(det, total_basis_length), nprocs)
-                    spawning_head(dest) = spawning_head(dest) + 1
+                    spawning_head(thread_id,dest) = spawning_head(thread_id,dest) + 1
                     ! zero spawned array in case some elements were not set
                     ! (e.g. restart file from standard FCIQMC calculation but
                     ! now doing Hellmann--Feynman sampling)
-                    spawned_walkers(:, spawning_head(dest)) = 0
-                    scratch_data(:, spawning_head(dest)) = 0.0_p
-                    spawned_walkers(:total_basis_length, spawning_head(dest)) = det
-                    spawned_walkers(total_basis_length+1:total_basis_length+restart_sampling_size, spawning_head(dest)) = pop
-                    scratch_data(:restart_sampling_size+restart_info_size,spawning_head(dest)) = tmp_data
+                    spawned_walkers(:, spawning_head(thread_id,dest)) = 0
+                    scratch_data(:, spawning_head(thread_id,dest)) = 0.0_p
+                    spawned_walkers(:total_basis_length, spawning_head(thread_id,dest)) = det
+                    spawned_walkers(total_basis_length+1:total_basis_length+restart_sampling_size, spawning_head(thread_id,dest)) = pop
+                    scratch_data(:restart_sampling_size+restart_info_size,spawning_head(thread_id,dest)) = tmp_data
                     prev_det = det
->>>>>>> 2b4c9cdf
                     ! Filled up spawning/scratch arrays?
                     if (any(spawning_head(thread_id,:nprocs-1)-spawn_max == 0)) exit
                 end do
@@ -403,7 +385,7 @@
             do i = nread, 1, -1
                 ! spawned walker not in main walker list.  Find where it should
                 ! go such that the main list remains sorted.
-                call search_walker_list(spawned_walkers(:total_basis_length,i), istart, iend, hit, pos)
+                call binary_search(walker_dets, spawned_walkers(:total_basis_length,i), istart, iend, hit, pos)
                 ! f should be in slot pos.  Move all determinants above it.
                 do j = iend, pos, -1
                     ! i is the number of determinants that will be inserted below j.
