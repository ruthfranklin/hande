--- conflicted
+++ resolved
@@ -65,12 +65,8 @@
 
         use basis, only: nbasis, bit_lookup, basis_lookup, basis_length, basis_fns, set_orb
         use determinants, only: decode_det
-<<<<<<< HEAD
-        use system, only: lattice, ndim, box_length, system_type
+        use system, only: lattice, ndim, box_length, system_type, nsym, sym0
         use system, only: heisenberg, triangular_lattice
-=======
-        use system, only: lattice, ndim, box_length, nsym, sym0
->>>>>>> c2d95dfd
         use bit_utils
         use checking, only: check_allocate
         use errors, only: stop_all
