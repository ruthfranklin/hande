--- conflicted
+++ resolved
@@ -14,108 +14,6 @@
 
 contains
 
-<<<<<<< HEAD
-    subroutine init_symmetry()
-
-        ! Construct the symmetry tables.
-
-        use basis, only: nbasis, basis_fns, write_basis_fn
-        use system, only: ndim, system_type, hub_real, heisenberg
-        use kpoints, only: is_reciprocal_lattice_vector
-        use parallel, only: parent
-        use utils, only: int_fmt
-        use checking, only: check_allocate
-        use errors, only: stop_all
-
-        integer :: i, j, k, ierr
-        integer :: ksum(ndim)
-        character(4) :: fmt1
-
-        if (system_type == hub_real .or. system_type == heisenberg) then
-
-            nsym = 1
-
-        else
-
-            nsym = nbasis/2
-            allocate(sym_table(nsym, nsym), stat=ierr)
-            call check_allocate('sym_table',nsym*nsym,ierr)
-            allocate(inv_sym(nsym), stat=ierr)
-            call check_allocate('inv_sym',nsym,ierr)
-
-            fmt1 = int_fmt(nsym)
-
-            gamma_sym = 0
-            do i = 1, nsym
-                if (all(basis_fns(i*2)%l == 0)) gamma_sym = i
-            end do
-            if (gamma_sym == 0) call stop_all('init_symmetry', 'Gamma-point symmetry not found.')
-
-            do i = 1, nsym
-                do j = i, nsym
-                    ksum = basis_fns(i*2)%l + basis_fns(j*2)%l
-                    do k = 1, nsym
-                        if (is_reciprocal_lattice_vector(ksum - basis_fns(k*2)%l)) then
-                            sym_table(i,j) = k
-                            sym_table(j,i) = k
-                            if (k == gamma_sym) then
-                                inv_sym(i) = j
-                                inv_sym(j) = i
-                            end if
-                            exit
-                        end if
-                    end do
-                end do
-            end do
-
-            if (parent) then
-                write (6,'(1X,a20,/,1X,20("-"),/)') "Symmetry information"
-                write (6,'(1X,a63,/)') 'The table below gives the label and inverse of each wavevector.'
-                write (6,'(1X,a5,4X,a7)', advance='no') 'Index','k-point'
-                do i = 1, ndim
-                    write (6,'(3X)', advance='no')
-                end do
-                write (6,'(a7)') 'Inverse'
-                do i = 1, nsym
-                    write (6,'(i4,5X)', advance='no') i
-                    call write_basis_fn(basis_fns(2*i), new_line=.false., print_full=.false.)
-                    write (6,'(5X,i4)') inv_sym(i)
-                end do
-                write (6,'()')
-                write (6,'(1X,a83,/)') &
-                    "The matrix below gives the result of k_i+k_j to within a reciprocal lattice vector."
-                do i = 1, nsym
-                    do j = 1, nsym
-                        write (6,'('//fmt1//')', advance='no') sym_table(j,i)
-                    end do
-                    write (6,'()')
-                end do
-                write (6,'()')
-            end if
-
-        end if
-
-    end subroutine init_symmetry
-
-    subroutine end_symmetry
-
-        ! Clean up after symmetry.
-
-        use checking, only: check_deallocate
-
-        integer :: ierr
-
-        if (allocated(sym_table)) then
-            deallocate(sym_table, stat=ierr)
-            call check_deallocate('sym_table',ierr)
-        end if
-        if (allocated(inv_sym)) then
-            deallocate(inv_sym, stat=ierr)
-            call check_deallocate('inv_sym',ierr)
-        end if
-
-    end subroutine end_symmetry
-=======
     pure function symmetry_orb_list(orb_list) result(isym)
 
         ! In:
@@ -168,6 +66,5 @@
         end select
 
     end function cross_product
->>>>>>> c2d95dfd
 
 end module symmetry