module qmc

! Launcher and initialisation routines for the various QMC algorithms.

use fciqmc_data

implicit none

contains

! --- QMC wrapper ---

    subroutine do_qmc(sys)

        ! Initialise and run stochastic quantum chemistry procedures.

        ! In/Out:
        !    sys: system being studied.  This should(!) be returned unaltered on
        !         output from each procedure, but might be varied during the
        !         run if needed.

        use calc
        use basis, only: nbasis
        use ccmc, only: do_ccmc
        use ct_fciqmc, only: do_ct_fciqmc
        use dmqmc, only: do_dmqmc
        use fciqmc, only: do_fciqmc
        use folded_spectrum_utils, only: init_folded_spectrum
        use ifciqmc, only: init_ifciqmc
        use hellmann_feynman_sampling, only: do_hfs_fciqmc

        use system, only: sys_t, copy_sys_spin_info, set_spin_polarisation

        type(sys_t), intent(inout) :: sys

        real(dp) :: hub_matel
        type(sys_t) :: sys_bak

        ! Initialise procedure pointers
        call init_proc_pointers(sys)

        ! Set spin variables.
        call copy_sys_spin_info(sys, sys_bak)
        call set_spin_polarisation(nbasis, ms_in, sys)

        ! Initialise data
        call init_qmc(sys)

        ! Calculation-specifc initialisation and then run QMC calculation.

        if (initiator_approximation) call init_ifciqmc(sys%nel)

        if (doing_calc(dmqmc_calc)) then
            call do_dmqmc(sys)
        else if (doing_calc(ct_fciqmc_calc)) then
            call do_ct_fciqmc(sys, hub_matel)
        else if (doing_calc(ccmc_calc)) then
            call do_ccmc(sys)
        else
            ! Doing FCIQMC calculation (of some sort) using the original
            ! timestep algorithm.
            if (doing_calc(folded_spectrum)) call init_folded_spectrum()
            if (doing_calc(hfs_fciqmc_calc)) then
                call do_hfs_fciqmc(sys)
            else
                call do_fciqmc(sys)
            end if
        end if

        ! Return sys in an unaltered state.
        call copy_sys_spin_info(sys_bak, sys)

    end subroutine do_qmc

! --- Initialisation routines ---

    subroutine init_qmc(sys)

        ! Initialisation for fciqmc calculations.
        ! Setup the spin polarisation for the system, initialise the RNG,
        ! allocate the required memory for the list of walkers and set the
        ! initial walker.

        ! In:
        !    sys: system being studied.

        use checking, only: check_allocate, check_deallocate
        use errors, only: stop_all
        use parallel
        use utils, only: int_fmt

        use basis, only: nbasis, basis_length, total_basis_length, basis_fns, write_basis_fn, basis_lookup, bit_lookup
        use calc
        use dmqmc_procedures, only: init_dmqmc
        use determinants, only: decode_det, encode_det, write_det
        use energy_evaluation, only: calculate_hf_signed_pop
        use qmc_common, only: find_single_double_prob
        use reference_determinant, only: set_reference_det
        use hfs_data, only: O00, hf_signed_pop
        use proc_pointers, only: sc0_ptr, op0_ptr
        use spawn_data, only: alloc_spawn_t
        use spawning, only: assign_particle_processor
        use system
        use symmetry, only: symmetry_orb_list
        use momentum_symmetry, only: gamma_sym, sym_table
        use utils, only: factorial_combination_1
        use restart_hdf5, only: restart_info_global, read_restart_hdf5

        type(sys_t), intent(in) :: sys

        integer :: ierr
<<<<<<< HEAD
        integer :: i, j, D0_proc, D0_inv_proc, ipos, occ_list0_inv(sys%nel)
        integer :: step, size_main_walker, size_spawned_walker, nwalker_int, nwalker_real
=======
        integer :: i, j, D0_inv_proc, ipos, occ_list0_inv(sys%nel)
        integer :: step, size_main_walker, size_spawned_walker
        integer :: nwalker_int, nwalker_int_p, nwalker_real
>>>>>>> 17cb0f09
        integer :: ref_sym ! the symmetry of the reference determinant
        integer(i0) :: f0_inv(basis_length)
        integer(lint) :: tmp_lint

        if (parent) write (6,'(1X,a6,/,1X,6("-"),/)') 'FCIQMC'

        ! --- Array sizes depending upon QMC algorithms ---

        sampling_size = 1
        if (doing_calc(hfs_fciqmc_calc)) then
            sampling_size = sampling_size + 1
        else if (replica_tricks) then
            sampling_size = sampling_size + 1
        end if

        ! Each determinant occupies basis_length kind=i0 integers,
        ! sampling_size kind=int_p integers, sampling_size kind=p reals and one
        ! integer. If the Neel singlet state is used as the reference state for
        ! the projected estimator, then a further 2 reals are used per
        ! determinant.
        if (trial_function == neel_singlet) then
            info_size = 2
        else
            info_size = 0
        end if
        nwalker_int = 1
        nwalker_int_p = sampling_size
        nwalker_real = sampling_size + info_size

        ! Thus the number of bits occupied by each determinant in the main
        ! walker list is given by basis_length*i0_length+nwalker_int*32+
        ! nwalker_int_p*int_p_length+nwalker_real*32 (*64 if double precision).
        ! The number of bytes is simply 1/8 this.
#ifdef SINGLE_PRECISION
        size_main_walker = total_basis_length*i0_length/8 + nwalker_int_p*int_p_length/8 + &
                           nwalker_int*4 + nwalker_real*4
#else
        size_main_walker = total_basis_length*i0_length/8 + nwalker_int_p*int_p_length/8 + &
                           nwalker_int*4 + nwalker_real*8
#endif
        if (walker_length < 0) then
            ! Given in MB.  Convert.  Note: important to avoid overflow in the
            ! conversion!
            walker_length = int((-real(walker_length,p)*10**6)/size_main_walker)
        end if

        ! Each spawned_walker occupies spawned_size kind=int_s integers.
        if (initiator_approximation) then
            size_spawned_walker = (total_basis_length+sampling_size+1)*int_s_length/8
        else
            size_spawned_walker = (total_basis_length+sampling_size)*int_s_length/8
        end if
        if (spawned_walker_length < 0) then
            ! Given in MB.  Convert.
            ! Note that we store 2 arrays.
            spawned_walker_length = int((-real(spawned_walker_length,p)*10**6)/(2*size_spawned_walker))
        end if

        if (parent) then
            write (6,'(1X,a53,f7.2)') &
                'Memory allocated per core for main walker list (MB): ', &
                size_main_walker*real(walker_length,p)/10**6
            write (6,'(1X,a57,f7.2)') &
                'Memory allocated per core for spawned walker lists (MB): ', &
                size_spawned_walker*real(2*spawned_walker_length,p)/10**6
            write (6,'(1X,a48,'//int_fmt(walker_length,1)//')') &
                'Number of elements per core in main walker list:', walker_length
            write (6,'(1X,a51,'//int_fmt(spawned_walker_length,1)//',/)') &
                'Number of elements per core in spawned walker list:', spawned_walker_length
        end if

        ! --- Memory allocation ---

        ! Allocate main walker lists.
        allocate(nparticles(sampling_size), stat=ierr)
        call check_allocate('nparticles', sampling_size, ierr)
        allocate(tot_nparticles(sampling_size), stat=ierr)
        call check_allocate('tot_nparticles', sampling_size, ierr)
        allocate(walker_dets(total_basis_length,walker_length), stat=ierr)
        call check_allocate('walker_dets', basis_length*walker_length, ierr)
        allocate(walker_population(sampling_size,walker_length), stat=ierr)
        call check_allocate('walker_population', sampling_size*walker_length, ierr)
        allocate(walker_data(sampling_size+info_size,walker_length), stat=ierr)
        call check_allocate('walker_data', size(walker_data), ierr)

        ! Allocate spawned walker lists and spawned walker times (ct_fciqmc only)
        if (mod(spawned_walker_length, nprocs) /= 0) then
            if (parent) write (6,'(1X,a68)') 'spawned_walker_length is not a multiple of the number of processors.'
            spawned_walker_length = ceiling(real(spawned_walker_length)/nprocs)*nprocs
            if (parent) write (6,'(1X,a35,'//int_fmt(spawned_walker_length,1)//',a1,/)') &
                                        'Increasing spawned_walker_length to',spawned_walker_length,'.'
        end if

        ! Allocate the shift.
        allocate(shift(sampling_size), stat=ierr)
        call check_allocate('shift', size(shift), ierr)
        shift = initial_shift

        if (doing_calc(ct_fciqmc_calc)) then
            allocate(spawn_times(spawned_walker_length),stat=ierr)
            call check_allocate('spawn_times',spawned_walker_length,ierr)
        end if

        ! Set the real encoding shift, depending on whether 32 or 64-bit integers
        ! are being used.
        if (real_amplitudes) then
            if (bit_size(0_int_p) == 64) then
                ! Allow a maximum population of 2^32, and a minimum fractional
                ! part of 2^-31.
                real_bit_shift = 31
            else if (bit_size(0_int_p) == 32) then
                ! Allow a maximum population of 2^20, and a minimum fractional
                ! part of 2^-11.
                real_bit_shift = 11
            end if
        else
            ! Allow no fractional part for walker populations.
            real_bit_shift = 0
        end if
        ! Store 2**real_bit_shift for ease.
        real_factor = 2_int_p**(int(real_bit_shift, int_p))

        ! If not using real amplitudes then we always want spawn_cutoff to be
        ! equal to 1.0, so overwrite the default.
        if (.not. real_amplitudes) spawn_cutoff = 0.0_p

        call alloc_spawn_t(total_basis_length, sampling_size, initiator_approximation, &
                         spawned_walker_length, spawn_cutoff, real_bit_shift, 7, qmc_spawn)

        allocate(f0(basis_length), stat=ierr)
        call check_allocate('f0',basis_length,ierr)
        allocate(hs_f0(basis_length), stat=ierr)
        call check_allocate('hs_f0', size(hs_f0), ierr)

        ! --- Initial walker distributions ---
        ! Note occ_list could be set and allocated in the input.

        if (restart) then
            if (.not.allocated(occ_list0)) then
                allocate(occ_list0(sys%nel), stat=ierr)
                call check_allocate('occ_list0',sys%nel,ierr)
            end if
            call read_restart_hdf5(restart_info_global)
            ! Need to re-calculate the reference determinant data
            call decode_det(f0, occ_list0)
            if (trial_function == neel_singlet) then
                ! Set the Neel state data for the reference state, if it is being used.
                H00 = 0.0_p
            else
                H00 = sc0_ptr(sys, f0)
            end if
            if (doing_calc(hfs_fciqmc_calc)) O00 = op0_ptr(sys, f0)
        else

            ! Reference det

            ! Set the reference determinant to be the spin-orbitals with the lowest
            ! single-particle eigenvalues which satisfy the spin polarisation.
            ! Note: this is for testing only!  The symmetry input is currently
            ! ignored.
            if (sym_in < sys%sym_max) then
                call set_reference_det(sys, occ_list0, .false., sym_in)
            else
                call set_reference_det(sys, occ_list0, .false.)
            end if

            call encode_det(occ_list0, f0)

            if (allocated(hs_occ_list0)) then
                call encode_det(hs_occ_list0, hs_f0)
            else
                allocate(hs_occ_list0(sys%nel), stat=ierr)
                call check_allocate('hs_occ_list0', size(hs_occ_list0), ierr)
                hs_occ_list0 = occ_list0
                hs_f0 = f0
            end if

            ! Energy of reference determinant.
            H00 = sc0_ptr(sys, f0)
            if (doing_calc(hfs_fciqmc_calc)) O00 = op0_ptr(sys, f0)

            ! In general FCIQMC, we start with psips only on the
            ! reference determinant, so set tot_walkers = 1 and
            ! initialise walker_population. For DMQMC, this is
            ! not required, as psips are spawned along the diagonal
            ! initially.
            if (.not.doing_calc(dmqmc_calc)) then
                tot_walkers = 1
                ! Zero all populations...
                walker_population(:,tot_walkers) = 0_int_p
                ! Set initial population of Hamiltonian walkers.
                walker_population(1,tot_walkers) = nint(D0_population)*real_factor
                ! Set the bitstring of this psip to be that of the
                ! reference state.
                walker_dets(:,tot_walkers) = f0

                ! Determine and set properties for the reference state which we start on.
                ! By definition, when using a single determinant as a reference state:
                walker_data(1,tot_walkers) = 0.0_p
                ! Or if not using a single determinant:
                if (trial_function == neel_singlet) then
                    ! Set the Neel state data for the reference state, if it is being used.
                    walker_data(1,tot_walkers) = H00
                    H00 = 0.0_p

                    walker_data(sampling_size+1,tot_walkers) = sys%lattice%nsites/2
                    ! For a rectangular bipartite lattice, nbonds = ndim*nsites.
                    ! The Neel state cannot be used for non-bipartite lattices.
                    walker_data(sampling_size+2,tot_walkers) = sys%lattice%ndim*sys%lattice%nsites
                end if

                ! Finally, we need to check if the reference determinant actually
                ! belongs on this processor.
                ! If it doesn't, set the walkers array to be empty.
                D0_proc = assign_particle_processor(f0, basis_length, qmc_spawn%hash_seed, qmc_spawn%hash_shift, &
                                                    qmc_spawn%move_freq, nprocs)
                if (D0_proc /= iproc) tot_walkers = 0
            end if

            ! For the Heisenberg model and open shell systems, it is often useful to
            ! have psips start on both the reference state and the spin-flipped version.
            if (init_spin_inv_D0) then

                ! Need to handle the Heisenberg model (consisting of spinors on
                ! lattice sites) and electron systems differently, as the
                ! Heisenberg model has no concept of unoccupied basis
                ! functions/holes.
                select case (sys%system)
                case (heisenberg)
                    ! Flip all spins in f0 to get f0_inv
                    f0_inv = not(f0)
                    ! In general, the basis bit string has some padding at the
                    ! end which must be unset.  We need to clear this...
                    ! Loop over all bits after the last basis function.
                    i = bit_lookup(2,nbasis)
                    do ipos = bit_lookup(1,nbasis)+1, i0_end
                        f0_inv(i) = ibclr(f0_inv(i), ipos)
                    end do
                case default
                    ! Swap each basis function for its spin-inverse
                    ! This looks somewhat odd, but relies upon basis
                    ! functions alternating down (Ms=-1) and up (Ms=1).
                    do i = 1, sys%nel
                        if (mod(occ_list0(i),2) == 1) then
                            occ_list0_inv(i) = occ_list0(i) + 1
                        else
                            occ_list0_inv(i) = occ_list0(i) - 1
                        end if
                    end do
                    call encode_det(occ_list0_inv, f0_inv)
                end select

                D0_inv_proc = assign_particle_processor(f0_inv, basis_length, qmc_spawn%hash_seed, qmc_spawn%hash_shift, &
                                                        qmc_spawn%move_freq, nprocs)

                ! Store if not identical to reference det.
                if (D0_inv_proc == iproc .and. any(f0 /= f0_inv)) then
                    tot_walkers = tot_walkers + 1
                    ! Zero all populations for this determinant.
                    walker_population(:,tot_walkers) = 0_int_p
                    ! Set the population for this basis function.
                    walker_population(1,tot_walkers) = nint(D0_population)*real_factor
                    walker_data(1,tot_walkers) = sc0_ptr(sys, f0) - H00
                    select case(sys%system)
                    case(heisenberg)
                        if (trial_function /= single_basis) then
                            walker_data(1,tot_walkers) = 0
                        else
                            walker_data(1,tot_walkers) = sc0_ptr(sys, f0) - H00
                        end if
                    case default
                        walker_data(1,tot_walkers) = sc0_ptr(sys, f0) - H00
                    end select
                    walker_dets(:,tot_walkers) = f0_inv
                    ! If we are using the Neel state as a reference in the
                    ! Heisenberg model, then set the required data.
                    if (trial_function == neel_singlet) then
                        walker_data(sampling_size+1,tot_walkers) = 0
                        walker_data(sampling_size+2,tot_walkers) = 0
                    end if
                end if
            end if

        end if ! End of initialisation of reference state(s)/restarting from previous calculations

        ! Total number of particles on processor.
        ! Probably should be handled more simply by setting it to be either 0 or
        ! D0_population or obtaining it from the restart file, as appropriate.
        forall (i=1:sampling_size) nparticles(i) = sum(abs( real(walker_population(i,:tot_walkers),dp)/real_factor))
        ! Should we already be in varyshift mode (e.g. restarting a calculation)?
#ifdef PARALLEL
        call mpi_allreduce(nparticles, tot_nparticles, sampling_size, MPI_REAL8, MPI_SUM, MPI_COMM_WORLD, ierr)
#else
        tot_nparticles = nparticles
#endif
        vary_shift = tot_nparticles(1) >= target_particles
        if (doing_calc(hfs_fciqmc_calc)) then
#ifdef PARALLEL
            tmp_lint = calculate_hf_signed_pop()
            call mpi_allreduce(tmp_lint, hf_signed_pop, sampling_size, MPI_INTEGER8, MPI_SUM, MPI_COMM_WORLD, ierr)
#else
            hf_signed_pop = calculate_hf_signed_pop()
#endif
        end if

        ! calculate the reference determinant symmetry
        ref_sym = symmetry_orb_list(sys, occ_list0)

        ! If not set at input, set probability of selecting single or double
        ! excitations based upon the reference determinant and assume other
        ! determinants have a roughly similar ratio of single:double
        ! excitations.
        if (pattempt_single < 0 .or. pattempt_double < 0) then
            call find_single_double_prob(sys, occ_list0, pattempt_single, pattempt_double)
        else
            ! renormalise just in case input wasn't
            pattempt_single = pattempt_single/(pattempt_single+pattempt_double)
            pattempt_double = 1.0_p - pattempt_single
        end if

        ! Calculate all the possible different amplitudes for the Neel singlet state
        ! and store them in an array
        if (trial_function == neel_singlet) then
            allocate(neel_singlet_amp(-1:(sys%lattice%nsites/2)+1), stat=ierr)
            call check_allocate('neel_singlet_amp',(sys%lattice%nsites/2)+1,ierr)

            neel_singlet_amp(-1) = 0
            neel_singlet_amp((sys%lattice%nsites/2)+1) = 0
            do i=0,(sys%lattice%nsites/2)
                neel_singlet_amp(i) = factorial_combination_1( (sys%lattice%nsites/2)-i , i )
                neel_singlet_amp(i) = -(2*mod(i,2)-1) * neel_singlet_amp(i)
            end do
        end if

        ! When doing a DMQMC calculation, call a routine to initialise all the required
        ! arrays, ie to store thermal quantities, and to initalise reduced density matrix
        ! quantities if necessary.
        if (doing_calc(dmqmc_calc)) then
            call init_dmqmc(sys)
        end if

        if (parent) then
            write (6,'(1X,a29,1X)',advance='no') 'Reference determinant, |D0> ='
            call write_det(sys%nel, f0, new_line=.true.)
            write (6,'(1X,a16,f20.12)') 'E0 = <D0|H|D0> =',H00
            if (doing_calc(hfs_fciqmc_calc)) write (6,'(1X,a17,f20.12)') 'O00 = <D0|O|D0> =',O00
            write(6,'(1X,a34)',advance='no') 'Symmetry of reference determinant:'
            select case(sys%system)
            case (hub_k)
                call write_basis_fn(sys, basis_fns(2*ref_sym), new_line=.true., print_full=.false.)
            case default
                write(6,'(i2)') ref_sym
            end select
            write (6,'(1X,a46,1X,f8.4)') 'Probability of attempting a single excitation:', pattempt_single
            write (6,'(1X,a46,1X,f8.4)') 'Probability of attempting a double excitation:', pattempt_double
            if (doing_calc(dmqmc_calc)) then
                write (6,'(1X,a54,'//int_fmt(int(D0_population,lint),1)//')') &
                              'Initial population on the trace of the density matrix:', int(D0_population,lint)
            else
                write (6,'(1X,a44,1X,f11.4,/)') &
                              'Initial population on reference determinant:',D0_population
                write (6,'(1X,a53,/)') 'Note that the correlation energy is relative to |D0>.'
            end if
            if (initiator_approximation) then
                write (6,'(1X,a24)') 'Initiator method in use.'
                if (doing_calc(fciqmc_calc)) &
                    write (6,'(1X,a36,1X,"(",'//int_fmt(initiator_CAS(1),0)//',",",'//int_fmt(initiator_CAS(2),0)//'")")')  &
                    'CAS space of initiator determinants:',initiator_CAS
                write (6,'(1X,a66,f3.1,/)') &
                    'Population for a determinant outside CAS space to be an initiator:', initiator_population
            end if
            write (6,'(1X,a46,/)') 'Information printed out every QMC report loop:'
            write (6,'(1X,a69)') 'Note that all particle populations are averaged over the report loop.'
            write (6,'(1X,a58,/)') 'Shift: the shift calculated at the end of the report loop.'
            if (.not. doing_calc(dmqmc_calc)) then
                write (6,'(1X,a46)') 'H_0j: <D_0|H|D_j>, Hamiltonian matrix element.'
                write (6,'(1X,a60)') 'N_j: population of Hamiltonian particles on determinant D_j.'
                if (doing_calc(hfs_fciqmc_calc)) then
                    write (6,'(1X,a43)') 'O_0j: <D_0|O|D_j>, operator matrix element.'
                    write (6,'(1X,a67)') "N'_j: population of Hellmann--Feynman particles on determinant D_j."
                end if
            else
                if (doing_dmqmc_calc(dmqmc_full_r2)) then
                    write (6, '(1X,a104)') 'Trace: The current total population on the diagonal elements of the &
                                         &first replica of the density matrix.'
                    write (6, '(1X,a107)') 'Trace 2: The current total population on the diagonal elements of the &
                                         &second replica of the density matrix.'
                else
                    write (6, '(1X,a83)') 'Trace: The current total population on the diagonal elements of the &
                                         &density matrix.'
                end if
                if (doing_dmqmc_calc(dmqmc_full_r2)) then
                    write (6, '(1X,a81)') 'Full S2: The numerator of the estimator for the Renyi entropy of the &
                                          &full system.'
                end if
                if (doing_dmqmc_calc(dmqmc_energy)) then
                    write (6, '(1X,a92)') '\sum\rho_{ij}H_{ji}: The numerator of the estimator for the expectation &
                                         &value of the energy.'
                end if
                if (doing_dmqmc_calc(dmqmc_energy_squared)) then
                    write (6, '(1X,a100)') '\sum\rho_{ij}H2{ji}: The numerator of the estimator for the expectation &
                                         &value of the energy squared.'
                end if
                if (doing_dmqmc_calc(dmqmc_correlation)) then
                    write (6, '(1X,a111)') '\sum\rho_{ij}S_{ji}: The numerator of the estimator for the expectation &
                                         &value of the spin correlation function.'
                end if
                if (doing_dmqmc_calc(dmqmc_staggered_magnetisation)) then
                    write (6, '(1X,a109)') '\sum\rho_{ij}M2{ji}: The numerator of the estimator for the expectation &
                                         &value of the staggered magnetisation.'
                end if
                if (doing_dmqmc_calc(dmqmc_rdm_r2)) then
                    write (6, '(1x,a73)') 'RDM(n) S2: The numerator of the estimator for the Renyi entropy of RDM n.'
                end if
                if (calc_inst_rdm) then
                    write (6, '(1x,a83)') 'RDM(n) trace m: The current total population on the diagonal of replica m &
                                          &of RDM n.'
                end if
                if (calculate_excit_distribution) then
                    write (6, '(1x,a86)') 'Excit. level n: The fraction of particles on excitation level n of the &
                                          &density matrix.'
                end if
            end if
            write (6,'(1X,a61)') '# H psips: current total population of Hamiltonian particles.'
            if (doing_calc(hfs_fciqmc_calc)) then
                write (6,'(1X,a68)') '# HF psips: current total population of Hellmann--Feynman particles.'
            end if
            write (6,'(1X,a56,/)') 'R_spawn: average rate of spawning across all processors.'
            write (6,'(1X,a41,/)') 'time: average time per Monte Carlo cycle.'
        end if

    end subroutine init_qmc

    subroutine init_proc_pointers(sys)

        ! Set function pointers for QMC calculations.

        ! In:
        !    sys: system being studied.

        ! System and calculation data
        use calc
        use hfs_data
        use system
        use parallel, only: parent

        ! Procedures to be pointed to.
        use death, only: stochastic_death
        use determinants
        use dmqmc_estimators
        use dmqmc_procedures
        use energy_evaluation
        use excit_gen_mol
        use excit_gen_op_mol
        use excit_gen_hub_k
        use excit_gen_op_hub_k
        use excit_gen_real_lattice
        use excit_gen_ueg, only: gen_excit_ueg_no_renorm
        use folded_spectrum_utils, only: fs_spawner, fs_stochastic_death
        use hamiltonian_chung_landau, only: slater_condon0_chung_landau
        use hamiltonian_hub_k, only: slater_condon0_hub_k
        use hamiltonian_hub_real, only: slater_condon0_hub_real
        use hamiltonian_heisenberg, only: diagonal_element_heisenberg, diagonal_element_heisenberg_staggered
        use hamiltonian_molecular, only: slater_condon0_mol
        use hamiltonian_ueg, only: slater_condon0_ueg
        use heisenberg_estimators
        use ifciqmc, only: set_parent_flag, set_parent_flag_dummy
        use importance_sampling
        use operators
        use spawning

        ! Procedure pointers
        use proc_pointers

        ! Utilities
        use errors, only: stop_all

        type(sys_t), intent(in) :: sys

        ! 0. In general, use the default spawning routine.
        spawner_ptr => spawn_standard

        ! 1. Set system-specific procedure pointers.
        !     * projected energy estimator
        !     * diagonal hamiltonian matrix element evaluation
        !     * spawning
        !     * excitation generators
        select case(sys%system)
        case(hub_k)

            decoder_ptr => decode_det_spinocc_spinunocc
            update_proj_energy_ptr => update_proj_energy_hub_k
            sc0_ptr => slater_condon0_hub_k

            spawner_ptr => spawn_lattice_split_gen
            if (no_renorm) then
                gen_excit_ptr%full => gen_excit_hub_k_no_renorm
                gen_excit_ptr%init => gen_excit_init_hub_k_no_renorm
                gen_excit_ptr%finalise => gen_excit_finalise_hub_k_no_renorm
            else
                gen_excit_ptr%full => gen_excit_hub_k
                gen_excit_ptr%init => gen_excit_init_hub_k
                gen_excit_ptr%finalise => gen_excit_finalise_hub_k
            end if

        case(hub_real, chung_landau)

            ! The Hubbard model in a local orbital basis and the Chung--Landau
            ! Hamiltonian have the same off-diagonal operator so we can use the
            ! same excitation generators and just a different function for the
            ! diagonal matrix elements.
            ! Note that the Chung--Landau model (as in Phys Rev B 85 (2012)
            ! 115115) is contains spinless fermions.
            decoder_ptr => decode_det_occ
            update_proj_energy_ptr => update_proj_energy_hub_real
            if (sys%system == hub_real) then
                sc0_ptr => slater_condon0_hub_real
            else
                sc0_ptr => slater_condon0_chung_landau
            end if

            if (no_renorm) then
                gen_excit_ptr%full => gen_excit_hub_real_no_renorm
            else
                gen_excit_ptr%full => gen_excit_hub_real
            end if

        case(heisenberg)

            ! Only need occupied orbitals list, as for the real Hubbard case.
            decoder_ptr => decode_det_occ
            ! Set which trial wavefunction to use for the energy estimator.
            select case(trial_function)
            case (single_basis)
                update_proj_energy_ptr => update_proj_energy_heisenberg_basic
            case (neel_singlet)
                update_proj_energy_ptr => update_proj_energy_heisenberg_neel_singlet
            end select

            ! Set whether the applied staggered magnetisation is non-zero.
            if (abs(sys%heisenberg%staggered_magnetic_field) > depsilon) then
                sc0_ptr => diagonal_element_heisenberg_staggered
            else
                sc0_ptr => diagonal_element_heisenberg
            end if

            ! Set which guiding wavefunction to use, if requested.
            if (no_renorm) then
                gen_excit_ptr%full => gen_excit_heisenberg_no_renorm
            else
                    gen_excit_ptr%full => gen_excit_heisenberg
            end if
            select case(guiding_function)
            case (neel_singlet_guiding)
                spawner_ptr => spawn_importance_sampling
                gen_excit_ptr%trial_fn => neel_trial_state
            end select

        case(read_in)

            update_proj_energy_ptr => update_proj_energy_mol
            sc0_ptr => slater_condon0_mol

            if (no_renorm) then
                gen_excit_ptr%full => gen_excit_mol_no_renorm
                decoder_ptr => decode_det_occ
            else
                gen_excit_ptr%full => gen_excit_mol
                decoder_ptr => decode_det_occ_symunocc
            end if

        case(ueg)

            update_proj_energy_ptr => update_proj_energy_ueg
            sc0_ptr => slater_condon0_ueg

            if (no_renorm) then
                gen_excit_ptr%full => gen_excit_ueg_no_renorm
                decoder_ptr => decode_det_occ
            else
                if (parent) then
                    write (6,'(1X,"WARNING: renormalised excitation generators not implemented.")')
                    write (6,'(1X,"WARNING: If this upsets you, please send patches (or bribe James with beer).",/)')
                end if
                gen_excit_ptr%full => gen_excit_ueg_no_renorm
                decoder_ptr => decode_det_occ
            end if

        case default
            call stop_all('init_proc_pointers','QMC not implemented for this system yet.')
        end select

        ! 2. Set calculation-specific procedure pointers

        ! a) initiator-approximation
        if (initiator_approximation) then
            set_parent_flag_ptr => set_parent_flag
            if (all(ras > 0)) then
                create_spawned_particle_ptr => create_spawned_particle_initiator_ras
            else if (truncate_space) then
                create_spawned_particle_ptr => create_spawned_particle_initiator_truncated
            else
                create_spawned_particle_ptr => create_spawned_particle_initiator
            end if
        else
            set_parent_flag_ptr => set_parent_flag_dummy
            if (all(ras > 0)) then
                create_spawned_particle_ptr => create_spawned_particle_ras
            else if (truncate_space) then
                create_spawned_particle_ptr => create_spawned_particle_truncated
            else
                create_spawned_particle_ptr => create_spawned_particle
            end if
        end if

        ! b) folded-spectrum
        if (doing_calc(folded_spectrum)) then
            spawner_ptr => fs_spawner
            death_ptr => fs_stochastic_death
        else
            death_ptr => stochastic_death
        end if

        ! c) density-matrix
        if (doing_calc(dmqmc_calc)) then

            ! Spawned particle creation. 
            if (half_density_matrix) then
                if (truncate_space) then
                    create_spawned_particle_dm_ptr => create_spawned_particle_truncated_half_density_matrix
                else
                    create_spawned_particle_dm_ptr => create_spawned_particle_half_density_matrix
                    spawner_ptr => spawn_importance_sampling
                    gen_excit_ptr%trial_fn => dmqmc_weighting_fn
                end if
            else
                if (truncate_space) then
                    create_spawned_particle_dm_ptr => create_spawned_particle_truncated_density_matrix
                else if (dmqmc_weighted_sampling) then
                    spawner_ptr => spawn_importance_sampling
                    gen_excit_ptr%trial_fn => dmqmc_weighting_fn
                    create_spawned_particle_dm_ptr => create_spawned_particle_density_matrix
                else
                    create_spawned_particle_dm_ptr => create_spawned_particle_density_matrix
                end if
            end if

            ! Expectation values.
            select case(sys%system)
            case(heisenberg)
                if (doing_dmqmc_calc(dmqmc_energy)) update_dmqmc_energy_ptr => dmqmc_energy_heisenberg
                if (doing_dmqmc_calc(dmqmc_energy_squared)) &
                                         update_dmqmc_energy_squared_ptr => dmqmc_energy_squared_heisenberg
                if (doing_dmqmc_calc(dmqmc_correlation)) update_dmqmc_correlation_ptr => &
                                     dmqmc_correlation_function_heisenberg
                if (doing_dmqmc_calc(dmqmc_staggered_magnetisation)) &
                                         update_dmqmc_stag_mag_ptr => dmqmc_stag_mag_heisenberg
            end select

        end if

        ! d) Hellmann--Feynman operator sampling
        if (doing_calc(hfs_fciqmc_calc)) then
            select case(hf_operator)
            case(hamiltonian_operator)
                op0_ptr => sc0_ptr
                update_proj_hfs_ptr => update_proj_hfs_hamiltonian
                spawner_hfs_ptr => spawner_ptr
            case(kinetic_operator)
                update_proj_hfs_ptr => update_proj_hfs_diagonal
                spawner_hfs_ptr => spawn_null
                if (sys%system == hub_k) then
                    op0_ptr => kinetic0_hub_k
                else
                    call stop_all('init_proc_pointers','System not yet supported in HFS with operator given.')
                end if
            case(double_occ_operator)
                if (sys%system == hub_k) then
                    ! Shamelessly re-use the Hamiltonian excitation generators.
                    gen_excit_hfs_ptr%full => gen_excit_ptr%full
                    gen_excit_hfs_ptr%init => gen_excit_ptr%init
                    gen_excit_hfs_ptr%finalise => gen_excit_ptr%finalise
                    spawner_hfs_ptr => spawn_lattice_split_gen_importance_sampling
                    ! Scale the Hamiltonian matrix element to obtain the matrix
                    ! element of this operator.
                    gen_excit_hfs_ptr%trial_fn => gen_excit_double_occ_matel_hub_k
                    update_proj_hfs_ptr => update_proj_hfs_double_occ_hub_k
                    op0_ptr => double_occ0_hub_k
                else
                    call stop_all('init_proc_pointers','System not yet supported in HFS with operator given.')
                end if
            case(dipole_operator)
                if (sys%system == read_in) then
                    op0_ptr => one_body0_mol
                    update_proj_hfs_ptr => update_proj_hfs_one_body_mol
                    spawner_hfs_ptr => spawner_ptr
                    if (no_renorm) then
                        gen_excit_hfs_ptr%full => gen_excit_one_body_mol_no_renorm
                    else
                        gen_excit_hfs_ptr%full => gen_excit_one_body_mol
                    end if
                else
                    call stop_all('init_proc_pointers','System not yet supported in HFS with operator given.')
                end if
            case default
                call stop_all('init_proc_pointers','Operator given is not yet supported')
            end select
        end if

    end subroutine init_proc_pointers

end module qmc<|MERGE_RESOLUTION|>--- conflicted
+++ resolved
@@ -109,14 +109,9 @@
         type(sys_t), intent(in) :: sys
 
         integer :: ierr
-<<<<<<< HEAD
         integer :: i, j, D0_proc, D0_inv_proc, ipos, occ_list0_inv(sys%nel)
-        integer :: step, size_main_walker, size_spawned_walker, nwalker_int, nwalker_real
-=======
-        integer :: i, j, D0_inv_proc, ipos, occ_list0_inv(sys%nel)
         integer :: step, size_main_walker, size_spawned_walker
         integer :: nwalker_int, nwalker_int_p, nwalker_real
->>>>>>> 17cb0f09
         integer :: ref_sym ! the symmetry of the reference determinant
         integer(i0) :: f0_inv(basis_length)
         integer(lint) :: tmp_lint
