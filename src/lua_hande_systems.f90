module lua_hande_system

! Lua wrappers to create/modify systems.  See top-level comments in lua_hande
! for more details about working with the Lua API.

implicit none

contains

    subroutine get_sys_t(lua_state, sys, new)

        ! Get (or create, if necessary) a sys_t object from the lua stack.

        ! This routine assumes that there is a single object on the stack,
        ! which is a table. If this table contains a sys_t object already
        ! (with the key 'sys') then a pointer to this existing object will be
        ! returned. Otherwise a new sys_t object will be created, and a
        ! pointer to this object returned instead.

        ! If it is expected that a sys_t object already exists then the
        ! 'new' variable should not be passed in. A stop_all will then be
        ! called if the sys_t object doesn't exist. If it is not known
        ! if a sys_t object will already exist (or it is expected that it
        ! doesn't) then a 'new' variable should be input.

        ! In/Out:
        !    lua_state: flu/Lua state to which the HANDE API is added.
        ! Out:
        !    sys: sys_t object from stack/created.
        !    new (optional): If present, set to true if the sys_t object was
        !       allocated rather than passed in.  If not present, an error is
        !       thrown if the 'sys' key is not present.

        use, intrinsic :: iso_c_binding, only: c_ptr, c_f_pointer
        use parallel, only: parent
        use errors, only: stop_all
        use lua_hande_utils, only: warn_unused_args
        use flu_binding, only: flu_State, flu_gettop
        use aot_table_module, only: aot_exists, aot_get_val, aot_table_top
        use aot_table_ops_module, only: aot_table_open, aot_table_close
        use system, only: sys_t
        use lua_hande_utils, only: get_userdata

        type(flu_State), intent(inout) :: lua_state
        type(sys_t), pointer, intent(out) :: sys
        logical, optional, intent(out) :: new

        type(c_ptr) :: sys_ptr
        integer :: table, sys_table
        logical :: have_sys_entry

        table = aot_table_top(lua_state)
        if (table /= 0) then
            have_sys_entry = .false.
            have_sys_entry = aot_exists(lua_state, thandle=table, key='sys')
        else
            have_sys_entry = .false.
        end if

        ! Check if an existing system object was passed in. If so then use
        ! this object instead of creating a new one.
        if (have_sys_entry) then
            call aot_table_open(lua_state, table, sys_table, key='sys')
            call get_userdata(lua_state, sys_table, "sys", sys_ptr)
            call aot_table_close(lua_state, sys_table)
            call c_f_pointer(sys_ptr, sys)
            if (present(new)) new = .false.
        else
            if (present(new)) then
                new = .true.
            else if (parent) then
                call stop_all('get_sys_t', 'No system object supplied.')
            end if
            allocate(sys)
        end if

    end subroutine get_sys_t

    subroutine push_sys(lua_state, sys)

        ! Add a table containing the passed system to the lua stack for returning

        ! In/Out:
        !   lua_state: flu/Lua state to which the HANDE API is added.
        ! In:
        !   sys: the sys object to return to lua

        use, intrinsic :: iso_c_binding, only: c_loc
        use flu_binding, only: flu_State, flu_pushlightuserdata, flu_pushstring, flu_settable, flu_pushcclosure, fluL_setmetatable
        use aot_table_ops_module, only: aot_table_open, aot_table_close

        use system, only: sys_t

        type(sys_t), pointer, intent(in) :: sys
        type(flu_state), intent(inout) :: lua_state

        integer :: table

        ! Create table to become sys object
        call aot_table_open(lua_state, thandle=table)
        
        ! Add sys pointer as t.sys
        call flu_pushstring(lua_state, "sys")
        call flu_pushlightuserdata(lua_state, c_loc(sys))
        call flu_settable(lua_state, table)

        ! Add deallocation function as t:free()
        call flu_pushstring(lua_state, "free")
        call flu_pushcclosure(lua_state, lua_dealloc_sys, 0)
        call flu_settable(lua_state, table)

        ! Set metatable to mark for finalisation.  Note metatable is created in register_lua_hande_api.
        call fluL_setmetatable(lua_state, "sys")

    end subroutine push_sys

    subroutine set_common_sys_options(lua_state, sys, opts)

        ! Parse system settings common to all (or almost all) system definitions.

        ! In:
        !    opts: handle to the opts table (the main argument passed to the system wrappers).
        ! In/Out:
        !    lua_state: flu/Lua state which has the opts table at the top of the stack.
        !    sys: system (sys_t) object.  On exit the electron number is set, along with symmetry
        !         and spin indices (currently in calc).

        use aot_table_module, only: aot_get_val
        use aot_vector_module, only: aot_get_val
        use parallel, only: parent
        use errors, only: stop_all
        use lua_hande_utils, only: warn_unused_args
        use flu_binding, only: flu_State
        use system, only: sys_t

        type(flu_State), intent(inout) :: lua_state
        type(sys_t), intent(inout) :: sys
        integer, intent(in) :: opts

        integer, allocatable :: cas(:), err_arr(:)
        integer :: err

        call aot_get_val(sys%nel, err, lua_state, opts, 'electrons')
        call aot_get_val(sys%nel, err, lua_state, opts, 'nel')
        call aot_get_val(sys%Ms, err, lua_state, opts, 'ms')
        call aot_get_val(sys%symmetry, err, lua_state, opts, 'sym')

        call aot_get_val(cas, err_arr, 2, lua_state, opts, key='CAS')
        ! AOTUS returns a vector of size 0 to denote a non-existent vector.
        if (size(cas) == 0) deallocate(cas)
        if (allocated(cas)) then
            if (size(cas) /= 2 .and. parent) call stop_all('set_common_sys_options', &
                            'The CAS option should provide exactly 2 parameters (in an array).')
            sys%CAS = cas
        end if

    end subroutine set_common_sys_options

    subroutine get_ktwist(lua_state, sys, opts)

        ! In:
        !    opts: handle to the opts table (the main argument passed to the system wrappers).
        ! In/Out:
        !    lua_state: flu/Lua state which has the opts table at the top of the stack.
        !    sys: system (sys_t) object.  On entry, sys%lattice%ndim must be set.  On exit the
        !         sys%k_lattice%ktwist array is set, if the option is specified.

        use flu_binding, only: flu_State
        use aot_vector_module, only: aot_get_val

        use const, only: p
        use lua_hande_utils, only: warn_unused_args
        use system, only: sys_t

        type(flu_State), intent(inout) :: lua_state
        type(sys_t), intent(inout) :: sys
        integer, intent(in) :: opts

        real(p), allocatable :: tmp(:)
        integer, allocatable :: err_arr(:)

        call aot_get_val(tmp, err_arr, 3, lua_state, opts, key='twist')
        if (size(tmp) > 0) then
            allocate(sys%k_lattice%ktwist(size(tmp)))
            sys%k_lattice%ktwist = tmp
        end if
        deallocate(tmp)

    end subroutine get_ktwist

    subroutine get_lattice(lua_state, sys, opts)

        ! In:
        !    opts: handle to the opts table (the main argument passed to the system wrappers).
        ! In/Out:
        !    lua_state: flu/Lua state which has the opts table at the top of the stack.
        !    sys: system (sys_t) object.  On exit the sys%lattice%ndim and sys%lattice%lattice are set.

        ! NOTE: if get_lattice is called, it is assumed that the lattice option is required.

        use flu_binding, only: flu_State
        use aot_table_ops_module, only: aot_table_open, aot_table_close
        use aot_vector_module, only: aot_get_val

        use parallel, only: parent
        use errors, only: stop_all
        use lua_hande_utils, only: warn_unused_args
        use system, only: sys_t

        type(flu_State), intent(inout) :: lua_state
        type(sys_t), intent(inout) :: sys
        integer, intent(in) :: opts

        integer, allocatable :: tmp(:)
        integer, allocatable :: err_arr(:)
        integer :: lattice, i

        call aot_table_open(lua_state, opts, lattice, 'lattice')
        if (lattice == 0 .and. parent) call stop_all('get_lattice', 'No lattice specified.')

        call aot_get_val(tmp, err_arr, 3, lua_state, lattice, pos=1)
        if (size(tmp) > 0 .and. size(tmp) <= 3) then
            sys%lattice%ndim = size(tmp)
            allocate(sys%lattice%lattice(sys%lattice%ndim, sys%lattice%ndim))
            sys%lattice%lattice(:,1) = tmp
        else
            if (parent) call stop_all('get_lattice', 'Unsupported lattice dimension.')
        end if
        deallocate(tmp)

        do i = 2, sys%lattice%ndim
            call aot_get_val(sys%lattice%lattice(:,i), err_arr, lua_state, lattice, pos=i)
        end do

        call aot_table_close(lua_state, lattice)

    end subroutine get_lattice

    subroutine init_generic_system_basis(sys)

        ! A wrapper for initialsing parts of sys_t common to many/all systems.

        ! In/Out:
        !    sys_t: Only registed with init_system and the relevant basis creation before
        !       entry.  On exit, the basis strings and determinants parsing has been
        !       performed.

        use basis_types, only: init_basis_strings, print_basis_metadata
        use determinants, only: init_determinants
        use excitations, only: init_excitations

        use system, only: sys_t, heisenberg

        type(sys_t), intent(inout) :: sys

        call init_basis_strings(sys%basis)
        call print_basis_metadata(sys%basis, sys%nel, sys%system == heisenberg)
        ! NOTE: RAS is currently disabled.
        call init_determinants(sys, sys%nel)

        call init_excitations(sys%basis)

    end subroutine init_generic_system_basis

    ! --- System wrappers ---

    function lua_hubbard_k(L) result(nreturn) bind(c)

        ! Create/modify a Hubbard (k-space basis) system.

        ! In/Out:
        !    L: lua state (bare C pointer).

        ! Lua:
        !    hubbard_k{
        !        sys = sys_old -- New sys_t object is created if not passed.
        !        electrons = N,
        !        lattice = { { ... }, { ... }, ... } -- D D-dimensional vectors.
        !        ms = Ms,
        !        sym = sym_index,
        !        U = U,
        !        t = t,
        !        twist = {...},    -- D-dimensional vector.
        !    }

        use, intrinsic :: iso_c_binding, only: c_ptr, c_int
        use flu_binding, only: flu_State, flu_copyptr, flu_gettop
        use aot_top_module, only: aot_top_get_val
        use aot_table_module, only: aot_table_top, aot_get_val, aot_exists, aot_table_close

        use lua_hande_utils, only: warn_unused_args
        use system, only: sys_t, hub_k, init_system
        use basis, only: init_model_basis_fns
        use momentum_symmetry, only: init_momentum_symmetry
        use check_input, only: check_sys
        use parallel, only: parent
        use errors, only: stop_all

        integer(c_int) :: nreturn
        type(c_ptr), value :: L
        type(flu_State) :: lua_state

        type(sys_t), pointer :: sys
        integer :: opts
        logical :: new, new_basis
        integer :: err
        character(10), parameter :: keys(9) = [character(10) :: 'sys', 'nel', 'electrons', 'lattice', 'U', 't', &
                                                                'ms', 'sym', 'twist']

        lua_state = flu_copyptr(L)
        call get_sys_t(lua_state, sys, new)

        ! get a handle to the table...
        opts = aot_table_top(lua_state)

        sys%system = hub_k

        call set_common_sys_options(lua_state, sys, opts)
        call aot_get_val(sys%hubbard%u, err, lua_state, opts, 'U')
        call aot_get_val(sys%hubbard%t, err, lua_state, opts, 't')
        call get_ktwist(lua_state, sys, opts)

        new_basis = aot_exists(lua_state, opts, 'lattice') .or. new

        if (new_basis) then
            call get_lattice(lua_state, sys, opts)
            ! [todo] - deallocate existing basis info and start afresh.
            call init_system(sys)
            if (parent) call check_sys(sys)
            call init_model_basis_fns(sys)
            call init_generic_system_basis(sys)
            call init_momentum_symmetry(sys)
        end if

        if (parent) then
            ! This check can't go with the rest of check_sys as it has to happen after the basis is initialised.
            if (sys%symmetry /= 0 .and. (sys%symmetry > sys%sym_max .or. sys%symmetry < sys%sym0)) &
                call stop_all('lua_hubbard_k', 'Symmetry out of range.')
        end if

        call warn_unused_args(lua_state, keys, opts)
        call aot_table_close(lua_state, opts)

        call push_sys(lua_state, sys)
        nreturn = 1

    end function lua_hubbard_k

    function lua_hubbard_real(L) result(nreturn) bind(c)

        ! Create/modify a Hubbard (real-space basis) system.

        ! In/Out:
        !    L: lua state (bare C pointer).

        ! Lua:
        !    hubbard_real{
        !        sys = sys_old -- New sys_t object is created if not passed.
        !        electrons = N,
        !        lattice = { { ... }, { ... }, ... } -- D D-dimensional vectors.
        !        ms = Ms,
        !        U = U,
        !        t = t,
        !        finite = true/false,
        !    }

        use, intrinsic :: iso_c_binding, only: c_ptr, c_int
        use system, only: hub_real

        integer(c_int) :: nreturn
        type(c_ptr), value :: L

        nreturn = real_lattice_wrapper(L, hub_real)

    end function lua_hubbard_real

    function lua_chung_landau(L) result(nreturn) bind(c)

        ! Create/modify a Chung--Landau system.

        ! In/Out:
        !    L: lua state (bare C pointer).

        ! Lua:
        !    chung_landau{
        !        sys = sys_old -- New sys_t object is created if not passed.
        !        electrons = N,
        !        lattice = { { ... }, { ... }, ... } -- D D-dimensional vectors.
        !        U = U,
        !        t = t,
        !        finite = true/false,
        !    }

        use, intrinsic :: iso_c_binding, only: c_ptr, c_int
        use system, only: chung_landau

        integer(c_int) :: nreturn
        type(c_ptr), value :: L

        ! The Hamiltonian used by Chung-Landau is essentially the spin-polarised Hubbard model in real
        ! space with a different diagonal matrix element.  Therefore piggy-back on lua_hubbard_real.
        nreturn = real_lattice_wrapper(L, chung_landau)

    end function lua_chung_landau

    function real_lattice_wrapper(L, system_type) result(nreturn)

        ! Create/modify a Chung--Landau or Hubbard (real-space basis) system.

        ! In/Out:
        !    L: lua state (bare C pointer).
        ! In:
        !    system_type: system type to create/modify.

        ! See comments for lua_hubbard_real and lua_chung_landau for accepted keys.

        use, intrinsic :: iso_c_binding, only: c_ptr, c_int
        use flu_binding, only: flu_State, flu_copyptr, flu_gettop
        use aot_top_module, only: aot_top_get_val
        use aot_table_module, only: aot_table_top, aot_get_val, aot_exists, aot_table_close

        use lua_hande_utils, only: warn_unused_args
        use system, only: sys_t, chung_landau, init_system
        use basis, only: init_model_basis_fns
        use real_lattice, only: init_real_space
        use check_input, only: check_sys
        use parallel, only: parent
        use errors, only: stop_all

        integer(c_int) :: nreturn
        type(c_ptr) :: L
        integer, intent(in) :: system_type
        type(flu_State) :: lua_state

        type(sys_t), pointer :: sys
        integer :: opts
        logical :: new, new_basis
        integer :: err

        character(10), parameter :: keys(8) = [character(10) :: 'sys', 'nel', 'electrons', 'lattice', 'U', 't', &
                                                                'finite', 'ms']
        lua_state = flu_copyptr(L)
        call get_sys_t(lua_state, sys, new)

        ! get a handle to the table...
        opts = aot_table_top(lua_state)

        sys%system = system_type

        call set_common_sys_options(lua_state, sys, opts)
        call aot_get_val(sys%hubbard%u, err, lua_state, opts, 'U')
        call aot_get_val(sys%hubbard%t, err, lua_state, opts, 't')
        call aot_get_val(sys%real_lattice%finite_cluster, err, lua_state, opts, 'finite')

        ! Only one symmetry sector, so we can set it here (needed for dmqmc initialisation)
        sys%symmetry = 1

        new_basis = aot_exists(lua_state, opts, 'lattice') .or. new

        if (new_basis) then
            call get_lattice(lua_state, sys, opts)
            ! [todo] - deallocate existing basis info and start afresh.
            call init_system(sys)
            if (parent) call check_sys(sys)
            call init_model_basis_fns(sys)
            call init_generic_system_basis(sys)
            call init_real_space(sys)
        end if

        call warn_unused_args(lua_state, keys, opts)
        call aot_table_close(lua_state, opts)

        call push_sys(lua_state, sys)
        nreturn = 1

    end function real_lattice_wrapper

    function lua_read_in(L) result(nreturn) bind(c)

        ! Create/modify read-in system.

        ! In/Out:
        !    L: lua state (bare C pointer).

        ! Lua:
        !    read_in{
        !        sys = sys_old -- New sys_t object is created if not passed.
        !        electrons = N,
        !        ms = Ms,
        !        int_file = '...',
        !        dipole_int_file = '...'
        !        Lz = true/false
        !        sym = S,
        !        CAS = {cas1, cas2}
        !        complex = true/false,
        !    }

        use, intrinsic :: iso_c_binding, only: c_ptr, c_int
        use flu_binding, only: flu_State, flu_copyptr, flu_gettop
        use aot_top_module, only: aot_top_get_val
        use aot_table_module, only: aot_table_top, aot_get_val, aot_exists, aot_table_close

        use basis, only: init_model_basis_fns
        use lua_hande_utils, only: warn_unused_args
        use point_group_symmetry, only: print_pg_symmetry_info
        use read_in_system, only: read_in_integrals
        use system, only: sys_t, read_in, init_system
        use check_input, only: check_sys
        use parallel, only: parent
        use errors, only: stop_all

        integer(c_int) :: nreturn
        type(c_ptr), value :: L
        type(flu_State) :: lua_state

        type(sys_t), pointer :: sys
        integer :: opts
        logical :: new, new_basis
        integer :: err

<<<<<<< HEAD
        character(15), parameter :: keys(9) = [character(15) :: 'sys', 'nel', 'electrons', 'int_file', 'dipole_int_file', 'Lz', &
                                                                'sym', 'ms', 'CAS']
=======
        character(15), parameter :: keys(11) = [character(15) :: 'sys', 'nel', 'electrons', 'int_file', 'dipole_int_file', 'Lz', &
                                                                'sym', 'ms', 'CAS', 'chem_pot', 'complex']
>>>>>>> ade9ae28

        lua_state = flu_copyptr(L)
        call get_sys_t(lua_state, sys, new)

        ! Get a handle to the table...
        opts = aot_table_top(lua_state)

        sys%system = read_in

        ! Parse table for options...
        call set_common_sys_options(lua_state, sys, opts)

        call aot_get_val(sys%read_in%fcidump, err, lua_state, opts, 'int_file')
        call aot_get_val(sys%read_in%dipole_int_file, err, lua_state, opts, 'dipole_int_file')
        call aot_get_val(sys%read_in%useLz, err, lua_state, opts, 'Lz')
        call aot_get_val(sys%read_in%comp, err, lua_state, opts, 'complex')

        new_basis = new .or. aot_exists(lua_state, opts, 'int_file') &
                        .or. aot_exists(lua_state, opts, 'CAS')

        if (new_basis) then
            ! [todo] - deallocate existing basis info and start afresh.

            call init_system(sys)
            if (parent) call check_sys(sys)
            call read_in_integrals(sys, cas_info=sys%cas)
            call init_generic_system_basis(sys)
            call print_pg_symmetry_info(sys)
        end if

        if (parent) then
            ! This check can't go with the rest of check_sys as it has to happen after the basis is initialised.
            if (sys%symmetry /= 0 .and. (sys%symmetry > sys%sym_max .or. sys%symmetry < sys%sym0)) &
                call stop_all('lua_read_in', 'Symmetry out of range.')
        end if

        call warn_unused_args(lua_state, keys, opts)
        call aot_table_close(lua_state, opts)

        call push_sys(lua_state, sys)
        nreturn = 1

    end function lua_read_in

    function lua_heisenberg(L) result(nreturn) bind(c)

        ! Create/modify a Heisenberg system.

        ! In/Out:
        !    L: lua state (bare C pointer).

        ! Lua:
        !    heisenberg{
        !        sys = sys_old -- New sys_t object is created if not passed.
        !        lattice = { { ... }, { ... }, ... } -- D D-dimensional vectors.
        !        ms = Ms,
        !        J = J,
        !        finite = true/false,
        !        triangular = true/false,
        !        staggered_magnetic_field = field,
        !        magnetic_field = field,
        !    }

        use, intrinsic :: iso_c_binding, only: c_ptr, c_int
        use flu_binding, only: flu_State, flu_copyptr, flu_gettop
        use aot_top_module, only: aot_top_get_val
        use aot_table_module, only: aot_table_top, aot_get_val, aot_exists, aot_table_close

        use lua_hande_utils, only: warn_unused_args
        use system, only: sys_t, heisenberg, init_system
        use basis, only: init_model_basis_fns
        use real_lattice, only: init_real_space
        use check_input, only: check_sys
        use parallel, only: parent

        integer(c_int) :: nreturn
        type(c_ptr), value :: L
        type(flu_State) :: lua_state

        type(sys_t), pointer :: sys
        integer :: opts
        logical :: new, new_basis
        integer :: err

        character(24), parameter :: keys(8) = [character(24) :: 'sys', 'ms', 'J', 'lattice', 'magnetic_field', &
                                                                'staggered_magnetic_field', 'triangular', 'finite']

        lua_state = flu_copyptr(L)
        call get_sys_t(lua_state, sys, new)

        ! get a handle to the table...
        opts = aot_table_top(lua_state)

        sys%system = heisenberg

        call set_common_sys_options(lua_state, sys, opts)
        call aot_get_val(sys%heisenberg%J, err, lua_state, opts, 'J')
        call aot_get_val(sys%heisenberg%magnetic_field, err, lua_state, opts, 'magnetic_field')
        call aot_get_val(sys%heisenberg%staggered_magnetic_field, err, lua_state, opts, 'staggered_magnetic_field')
        call aot_get_val(sys%real_lattice%finite_cluster, err, lua_state, opts, 'finite')
        call aot_get_val(sys%lattice%triangular_lattice, err, lua_state, opts, 'triangular')

        new_basis = aot_exists(lua_state, opts, 'lattice') .or. new

        if (new_basis) then
            call get_lattice(lua_state, sys, opts)
            ! [todo] - deallocate existing basis info and start afresh.
            call init_system(sys)
            if (parent) call check_sys(sys)
            call init_model_basis_fns(sys)
            call init_generic_system_basis(sys)
            call init_real_space(sys)
        end if

        call warn_unused_args(lua_state, keys, opts)
        call aot_table_close(lua_state, opts)

        call push_sys(lua_state, sys)
        nreturn = 1

    end function lua_heisenberg

    function lua_ueg(L) result(nreturn) bind(c)

        ! Create/modify a UEG system.

        ! In/Out:
        !    L: lua state (bare C pointer).

        ! Lua:
        !    ueg{
        !        sys = sys_old -- New sys_t object is created if not passed.
        !        electrons = N,
        !        dim = D,           -- default: 3
        !        rs = density,
        !        cutoff = ecutoff,
        !        ms = Ms,
        !        sym = sym_index,
        !        twist = {...},    -- D-dimensional vector
        !    }
        !    Returns: sys_t object.

        use, intrinsic :: iso_c_binding, only: c_ptr, c_int
        use flu_binding, only: flu_State, flu_copyptr, flu_gettop
        use aot_top_module, only: aot_top_get_val
        use aot_table_module, only: aot_table_top, aot_get_val, aot_exists, aot_table_close

        use lua_hande_utils, only: warn_unused_args
        use system, only: sys_t, ueg, init_system
        use basis, only: init_model_basis_fns
        use momentum_symmetry, only: init_momentum_symmetry
        use ueg_system, only: init_ueg_proc_pointers
        use check_input, only: check_sys
        use parallel, only: parent
        use errors, only: stop_all

        integer(c_int) :: nreturn
        type(c_ptr), value :: L
        type(flu_State) :: lua_state

        type(sys_t), pointer :: sys
        integer :: opts
        logical :: new_basis, new
        integer :: err

        character(10), parameter :: keys(9) = [character(10) :: 'sys', 'cutoff', 'dim', 'rs', 'nel', 'electrons', &
                                               'ms', 'sym', 'twist']

        lua_state = flu_copyptr(L)
        call get_sys_t(lua_state, sys, new)

        ! Get a handle to the table...
        opts = aot_table_top(lua_state)

        sys%system = ueg
        sys%lattice%ndim = 3

        ! Parse table for options...
        call set_common_sys_options(lua_state, sys, opts)

        new_basis = aot_exists(lua_state, opts, 'cutoff') .or. &
                    aot_exists(lua_state, opts, 'dim')    .or. &
                    aot_exists(lua_state, opts, 'rs')    .or. &
                    aot_exists(lua_state, opts, 'nel')    .or. &
                    aot_exists(lua_state, opts, 'electrons') .or. new

        call aot_get_val(sys%ueg%ecutoff, err, lua_state, opts, 'cutoff')
        call aot_get_val(sys%ueg%r_s, err, lua_state, opts, 'rs')
        call aot_get_val(sys%lattice%ndim, err, lua_state, opts, 'dim')

        call get_ktwist(lua_state, sys, opts)

        if (new_basis) then
            ! [todo] - deallocate existing basis info and start afresh.

            call init_system(sys)
            if (parent) call check_sys(sys)
            call init_model_basis_fns(sys)
            call init_generic_system_basis(sys)
            call init_momentum_symmetry(sys)
            call init_ueg_proc_pointers(sys%lattice%ndim, sys%ueg)
        end if

        if (parent) then
            ! This check can't go with the rest of check_sys as it has to happen after the basis is initialised.
            if (sys%symmetry /= 0 .and. (sys%symmetry > sys%sym_max .or. sys%symmetry < sys%sym0)) &
                call stop_all('lua_ueg', 'Symmetry out of range.')
        end if

        call warn_unused_args(lua_state, keys, opts)
        call aot_table_close(lua_state, opts)

        call push_sys(lua_state, sys)
        nreturn = 1

    end function lua_ueg

    function lua_ringium(L) result(nreturn) bind(c)

        ! Create/modify a ringium system

        ! In/Out:
        !    L: lua state (bare C pointer).

        ! Lua:
        !    ringium{
        !            sys = sys_old, -- new sys_t object is created if not passed
        !            electrons = N,
        !            radius = R
        !            maxlz = lzcutoff
        !    }
        !    Returns: sys_t object

        use, intrinsic :: iso_c_binding, only: c_ptr, c_int
        use flu_binding, only: flu_state, flu_copyptr, flu_gettop
        use aot_top_module, only: aot_top_get_val
        use aot_table_module, only: aot_table_top, aot_get_val, aot_exists, aot_table_close

        use lua_hande_utils, only: warn_unused_args
        use system, only: sys_t, ringium, init_system
        use basis, only: init_model_basis_fns
        use ringium_system, only: init_symmetry_ringium
        use check_input, only: check_sys
        use parallel, only: parent

        integer(c_int) :: nreturn
        type(c_ptr), value :: L
        type(flu_state) :: lua_state

        type(sys_t), pointer :: sys
        integer :: opts
        logical :: new_basis, new
        integer :: err

        character(10), parameter :: keys(6) = [character(10) :: 'sys', 'nel', 'electrons', 'radius', 'maxlz', 'sym']

        lua_state = flu_copyptr(L)
        call get_sys_t(lua_state, sys, new)

        ! Get a handle to the table...
        opts = aot_table_top(lua_state)

        sys%system = ringium
        sys%lattice%ndim = 1

        ! Parse table for options...
        call set_common_sys_options(lua_state, sys, opts)
        ! Enforce spin polarisation
        sys%ms = sys%nel

        new_basis = aot_exists(lua_state, opts, 'maxlz') .or. &
                    aot_exists(lua_state, opts, 'radius') .or. &
                    aot_exists(lua_state, opts, 'nel') .or. &
                    aot_exists(lua_state, opts, 'electrons') .or. new

        call aot_get_val(sys%ringium%radius, err, lua_state, opts, 'radius')
        call aot_get_val(sys%ringium%maxlz, err, lua_state, opts, 'maxlz')

        if (new_basis) then
            ! [todo] - deallocate existing basis info and start afresh.

            call init_system(sys)
            if (parent) call check_sys(sys)
            call init_model_basis_fns(sys)
            call init_generic_system_basis(sys)
            call init_symmetry_ringium(sys)
        end if

        call warn_unused_args(lua_state, keys, opts)
        call aot_table_close(lua_state, opts)

        call push_sys(lua_state, sys)
        nreturn = 1

    end function lua_ringium

    function lua_dealloc_sys(L) result(nresult) bind(c)

        ! Deallocate a sys object.  Expects to be called from lua with a single argument --
        ! the sys object to be deallocated.

        ! In/Out:
        !   L: lua state (bare C pointer).

        use, intrinsic :: iso_c_binding, only: c_ptr, c_int, c_f_pointer, c_loc
        use flu_binding, only: flu_State, flu_copyptr, flu_pushstring, flu_pushlightuserdata, flu_settable
        use aot_table_ops_module, only: aot_table_top
        use aot_table_module, only: aot_get_val, aot_table_close

        use system, only: sys_t
        use dealloc, only: dealloc_sys_t
        use lua_hande_utils, only: get_userdata

        integer(c_int) :: nresult
        type(c_ptr), value :: L

        type(flu_State) :: lua_state
        integer :: sys_table
        type(c_ptr) :: sys_ptr
        type(sys_t), pointer :: sys

        lua_state = flu_copyptr(L)

        sys_table = aot_table_top(lua_state)
        call get_userdata(lua_state, sys_table, "sys", sys_ptr)
        call c_f_pointer(sys_ptr, sys)

        if (associated(sys)) then
            call dealloc_sys_t(sys)
            deallocate(sys)
        end if

        ! Update table with deallocated pointer.
        call flu_pushstring(lua_state, "sys")
        call flu_pushlightuserdata(lua_state, c_loc(sys))
        call flu_settable(lua_state, sys_table)

        call aot_table_close(lua_state, sys_table)

        nresult = 0

    end function lua_dealloc_sys

end module lua_hande_system<|MERGE_RESOLUTION|>--- conflicted
+++ resolved
@@ -518,13 +518,8 @@
         logical :: new, new_basis
         integer :: err
 
-<<<<<<< HEAD
-        character(15), parameter :: keys(9) = [character(15) :: 'sys', 'nel', 'electrons', 'int_file', 'dipole_int_file', 'Lz', &
-                                                                'sym', 'ms', 'CAS']
-=======
-        character(15), parameter :: keys(11) = [character(15) :: 'sys', 'nel', 'electrons', 'int_file', 'dipole_int_file', 'Lz', &
-                                                                'sym', 'ms', 'CAS', 'chem_pot', 'complex']
->>>>>>> ade9ae28
+        character(15), parameter :: keys(10) = [character(15) :: 'sys', 'nel', 'electrons', 'int_file', 'dipole_int_file', 'Lz', &
+                                                                'sym', 'ms', 'CAS', 'complex']
 
         lua_state = flu_copyptr(L)
         call get_sys_t(lua_state, sys, new)
