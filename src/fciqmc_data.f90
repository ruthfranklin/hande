module fciqmc_data

! Data for fciqmc calculations and procedures which manipulate fciqmc and only
! fciqmc data.

use const
use spawn_data, only: spawn_t
use hash_table, only: hash_table_t
use calc, only: nb_rep_t
implicit none

!--- Input data: FCIQMC ---

! number of monte carlo cycles/report loop
integer :: ncycles
! number of report cycles
! the shift is updated and the calculation information printed out
! at the end of each report cycle.
integer :: nreport

! For DMQMC, beta_loops specifies the number of times
! the program will loop over each value of beta in the main loop.
integer :: beta_loops = 100

! timestep
real(p) :: tau

! Are we doing a timestep search
logical :: tau_search = .false.

! Array sizes
! If these are < 0, then the values represent the number of MB to be used to
! store the main walker and spawned walker data respectively.
integer :: walker_length
integer :: spawned_walker_length

! Number of particles before which varyshift mode is turned on.
integer(lint) :: target_particles = 10000

! Don't bother renormalising generation probabilities; instead allow forbidden
! excitations to be generated and then rejected.
logical :: no_renorm = .false.

! probability of attempting single or double excitations...
! set to be nonsense value so can easily detect if it's given as an input option
real(p) :: pattempt_single = -1, pattempt_double = -1

!--- Input data: initiator-FCIQMC ---

! Complete active space within which a determinant is an initiator.
! (0,0) corresponds to the reference determinant only.
integer :: initiator_cas(2) = (/ 0,0 /)

! Population above which a determinant is an initiator.
integer :: initiator_population = 3

!--- Input data: CCMC ---

! How frequently (in log_2) an excitor can be moved to a different processor.
! See comments in spawn_t and assign_particle_processor.
integer :: ccmc_move_freq = 5

!--- Energy data ---

! shift: the shift is held constant at the initial value (from input) unless
! vary_shift is true. When the replica_tricks option is used, the elements
! of the shift array refer to the shifts in the corresponding replica systems.
! When replica_tricks is not being used, only the first element is used.
! vary_shift_from_proje: if true, then the when variable shift mode is entered
! the shift is set to be the current projected energy.
! vary_shift_from: if vary_shift_from_proje is false, then the shift is set to
! this value when variable shift mode is entered.
! warning: if both initial_shift and vary_shift_from are set, then we expect the
! user to have been sensible.
real(p), allocatable, target :: shift(:) ! (sampling_size)
real(p) :: vary_shift_from = 0.0_p
logical :: vary_shift_from_proje = .false.

! Initial shift, needed in DMQMC to reset the shift at the start of each
! beta loop.
real(p) :: initial_shift = 0.0_p

! Factor by which the changes in the population are damped when updating the
! shift.
real(p) :: shift_damping = 0.050_dp

! projected energy
! This stores during an FCIQMC report loop
!   \sum_{i/=0} <D_0|H|D_i> N_i
! where D_0 is the reference determinants and N_i is the walker population on
! determinant D_i.
! The projected energy is given as
!   <D_0|H|D_0> + \sum_{i/=0} <D_0|H|D_i> N_i/N_0
! and so proj_energy must be 'normalised' and averaged over the report loops
! accordingly.
! For convenience (especially in CCMC), where the numerator and denominator in
! the above equation are sampled and hence have to be weighted, we accumulate
! over each MC cycle and then over each report loop.
real(p) :: proj_energy, proj_energy_cycle

!--- Walker data ---

! Current number of walkers stored in the main list (processor dependent).
! This is updated during annihilation and merging of the spawned walkers into
! the main list.
integer :: tot_walkers

! Total number of particles on all walkers/determinants (processor dependent)
! Updated during death and annihilation and merging.
! The first element is the number of normal (Hamiltonian) particles.
! Subsequent elements are the number of Hellmann--Feynamnn particles.
integer(lint), allocatable :: nparticles(:) ! (sampling_size)
! Total number of particles across *all* processors, i.e. \sum_{proc} nparticles_{proc}
integer(lint), allocatable, target :: tot_nparticles(:) ! (sampling_size)
! Total number of particles on all determinants for each processor
! [todo] - JSS: check type with Nick when merging due to the reals work.
integer(lint), allocatable :: nparticles_proc(:,:) ! (sampling_size,nprocs)

! Walker information: main list.
! sampling_size is one for each quantity sampled (i.e. 1 for standard
! FCIQMC/initiator-FCIQMC, 2 for FCIQMC+Hellmann--Feynman sampling).
integer :: sampling_size
! number of additional elements stored for each determinant in walker_data for
! (e.g.) importance sampling.
integer :: info_size
! a) determinants
integer(i0), allocatable, target :: walker_dets(:,:) ! (basis_length, walker_length)
! b) walker population
integer, allocatable, target :: walker_population(:,:) ! (sampling_size,walker_length)
! c) Walker information.  This contains:
! * Diagonal matrix elements, K_ii.  Storing them avoids recalculation.
!   K_ii = < D_i | H | D_i > - E_0, where E_0 = <D_0 | H | D_0> and |D_0> is the
!   reference determinant.  Always the first element.
! * Diagonal matrix elements for Hellmann--Feynmann sampling in 2:sampling_size
!   elements.
! * Further data in sampling_size+1:sampling_size:info_size.  For example, when
!   calculating the projected energy with various trial wavefunctions, it is
!   useful to store quantites which are expensive to calculate and which are
!   instead of recalculating them. For the Neel singlet state, the first component
!   gives the total number of spins up on the first sublattice. The second
!   component gives the number of 0-1 bonds where the 1 is on the first
!   sublattice.
real(p), allocatable, target :: walker_data(:,:) ! (sampling_size+info_size,walker_length)

! Walker information: spawned list.
type(spawn_t) :: qmc_spawn

! Walker information: received list for non-blocking communications.
type(spawn_t) :: received_list

! spawn times of the progeny (only used for ct_fciqmc)
real(p), allocatable :: spawn_times(:) ! (spawned_walker_length)

! Rate of spawning.  This is a running total over MC cycles on each processor
! until it is summed over processors and averaged over cycles in
! update_energy_estimators.
real(p) :: rspawn

!--- Reference determinant ---

! Bit string of reference determinant.
integer(i0), allocatable, target :: f0(:)

! List of occupied orbitals in reference determinant.
integer, allocatable :: occ_list0(:)

! Bit string of reference determinant used to generate the Hilbert space.
! This is usually identical to f0, but not necessarily (e.g. if we're doing
! a spin-flip calculation).
integer(i0), allocatable, target :: hs_f0(:)

! hs_f0:hs_occ_list0 as f0:occ_list0.
integer, allocatable :: hs_occ_list0(:)

! Population of walkers on reference determinant.
! The initial value can be overridden by a restart file or input option.
! For DMQMC, this variable stores the initial number of psips to be
! randomly distributed along the diagonal elements of the density matrix.
real(p) :: D0_population = 10.0_p

! Store value population of reference over a Monte Carlo cycle rather than
! accumulating it as we go.  This makes it easier to have multiple spawning
! events from the same determinant (as required in CCMC).
! D0_population is accumulated when updating the energy estimators.
real(p) :: D0_population_cycle

! Also start with D0_population on i_s|D_0>, where i_s is the spin-version
! operator.  This is only done if no restart file is used *and* |D_0> is not
! a closed shell determinant.
logical :: init_spin_inv_D0 = .false.

! When performing dmqmc calculations, dmqmc_factor = 2.0. This factor is
! required because in DMQMC calculations, instead of spawning from one end with
! the full probability, we spawn from two different ends with half probability each.
! Hence, tau is set to tau/2 in DMQMC calculations, so that an extra factor is not
! required in every spawning routine. In the death step however, we use
! walker_energies(1,idet), which has a factor of 1/2 included for convenience
! already, for conveniece elsewhere. Hence we have to multiply by an extra factor
! of 2 to account for the extra 1/2 in tau. dmqmc_factor is set to 1.0 when not
! performing a DMQMC calculation, and so can be ignored in these cases.
real(p) :: dmqmc_factor = 1.0_p

! This variable stores the number of estimators which are to be
! calculated and printed out in a DMQMC calculation.
integer :: number_dmqmc_estimators = 0

! In DMQMC the trace of the density matrix is an important quantity
! used in calculating all thermal estimators. This quantity stores
! the this value, Tr(\rho), where rho is the density matrix which
! the DMQMC algorithm calculates stochastically.
integer(i0), allocatable :: trace(:) ! (sampling_size)

! estimator_numerators stores all the numerators for the estimators in DMQMC
! which the user has asked to be calculated. These are, for a general
! operator O which we wish to find the thermal average of:
! \sum_{i,j} \rho_{ij} * O_{ji}
! This variabe will store this value from the first iteration of each
! report loop. At the end of a report loop, the values from each
! processor are combined and stored in estimator_numerators on the parent
! processor. This is then output, and the values of estimator_numerators
! are reset on each processor to start the next report loop.
real(p), allocatable :: estimator_numerators(:) !(number_dmqmc_estimators)
! The integers below store the index of the element in the array
! estimator_numerators, in which the corresponding thermal quantity is
! stored. In general, a different number and combination of estimators
! may be calculated, and hence we need a way of knowing which element
! refers to which operator. These indices give labels to operators.
! They will be set to 0 if no used, or else their positions in the array,
! from 1-number_dmqmc_estimators.
integer :: energy_index = 0
integer :: energy_squared_index = 0
integer :: correlation_index = 0
integer :: staggered_mag_index = 0
integer :: full_r2_index = 0

! When using the replica_tricks option, if the rdm in the first
! simulation if denoted \rho^1 and the ancillary rdm is denoted
! \rho^2 then renyi_2 holds:
! x = \sum_{ij} \rho^1_{ij} * \rho^2_{ij}.
! The indices of renyi_2 hold this value for the various rdms being
! calculated. After post-processing averaging, this quantity should
! be normalised by the product of the corresponding RDM traces.
! call it y. Then the renyi-2 entropy is then given by -log_2(x/y).
real(p), allocatable :: renyi_2(:)

! rdm_traces(i,j) holds the trace of replica i of the rdm with label j.
real(p), allocatable :: rdm_traces(:,:) ! (sampling_size, nrdms)

! If this logical is true then the program runs the DMQMC algorithm with
! importance sampling.
! dmqmc_sampling_prob stores the factors by which the probabilities of
! spawning to a larger excitation are reduced by. So, when spawning from
! a diagonal element to a element with one excitation, the probability
! of spawning is reduced by a factor dmqmc_sampling_probs(1).
! dmqmc_accumulated_probs(i) stores the multiplication of all the elements
! of dmqmc_sampling_probs up to the ith element. This quantity is often
! needed, so it is stored.
logical :: dmqmc_weighted_sampling
real(p), allocatable :: dmqmc_sampling_probs(:) ! (min(nel, nsites-nel))
real(p), allocatable :: dmqmc_accumulated_probs(:) ! (min(nel, nsites-nel) + 1)
real(p), allocatable :: dmqmc_accumulated_probs_old(:) ! (min(nel, nsites-nel) + 1)
! If dmqmc_vary_weights is true, then instead of using the final sampling
! weights for all the iterations, the weights will be gradually increased
! until finish_varying_weights, at which point they will be held constant.
! weight_altering_factors stores the factors by which each weight is
! multiplied at each step. 
logical :: dmqmc_vary_weights = .false.
integer :: finish_varying_weights = 0
real(dp), allocatable :: weight_altering_factors(:)
! If this logical is true then the program will calculate the ratios
! of the numbers of the psips on neighbouring excitation levels. These
! are output so that they can be used when doing importance sampling
! for DMQMC, so that each level will have roughly equal numbers of psips.
! The resulting new weights are used in the next beta loop.
logical :: dmqmc_find_weights

! If half_density_matrix is true then half the density matrix will be 
! calculated by reflecting spawning onto the lower triangle into the
! upper triangle. This is allowed because the density matrix is 
! symmetric.
logical :: half_density_matrix = .false.

! Calculate replicas (ie evolve two wavefunctions/density matrices at once)?
! Currently only implemented for DMQMC.
logical :: replica_tricks = .false.

! For DMQMC: If this locial is true then the fraction of psips at each
! excitation level will be output at each report loop. These fractions
! will be stored in the array below.
! The number of excitations for a given system is defined by
! sys_t%max_number_excitations; see comments in sys_t for more details.
logical :: calculate_excit_distribution = .false.
real(p), allocatable :: excit_distribution(:) ! (0:max_number_excitations)

! If true then the simulation will start with walkers uniformly distributed
! along the diagonal of the entire density matrix, including all symmetry
! sectors.
logical :: all_sym_sectors = .false.

! If true then the reduced density matricies will be calulated for the 'A'
! subsystems specified by the user.
logical :: doing_reduced_dm = .false.

! If true then each subsystem A RDM specified by the user will be accumulated
! from the iteration start_averaging until the end of the beat loop, allowing
! ground-state estimates of the RDMs to be calculated.
logical :: calc_ground_rdm = .false.

! If true then the reduced density matricies will be calculated for each
! subsystem specified by the user at the end of each report loop. These RDMs
! can be used to calculate instantaeous estimates at the given beta value.
! They are thrown away after these calculation has been performed on them.
logical :: calc_inst_rdm = .false.

! The length of the spawning array for RDMs. Each RDM calculated has the same
! length array.
integer :: spawned_rdm_length

! If true then calculate the concurrence for reduced density matrix of two sites.
logical :: doing_concurrence = .false.

! If true then calculate the von Neumann entanglement entropy for specified subsystem.
logical :: doing_von_neumann_entropy = .false.

! If true then, if doing an exact diagonalisation, calculate and output the
! eigenvalues of the reduced density matrix requested.
logical :: doing_exact_rdm_eigv

! This stores the reduces matrix, which is slowly accumulated over time
! (on each processor).
real(p), allocatable :: reduced_density_matrix(:,:)

! Spawned lists for rdms.
type rdm_spawn_t
    type(spawn_t) :: spawn
    ! Spawn with the help of a hash table to avoid a sort (which is extremely
    ! expensive when a large number of keys are repeated--seem to hit worst case
    ! performance in quicksort).
    type(hash_table_t) :: ht
end type rdm_spawn_t
type(rdm_spawn_t), allocatable :: rdm_spawn(:)

! The total number of rdms beings calculated.
integer :: nrdms

! The total number of translational symmetry vectors.
! This is only set and used when performing rdm calculations.
integer :: nsym_vec

! If true then the reduced density matrix is output to a file, 'reduced_dm'
! each beta loop.
logical :: output_rdm
! The unit of the file reduced_dm.
integer :: rdm_unit

! This will store the 4x4 flip spin matrix \sigma_y \otimes \sigma_y if
! concurrence is to be calculated.
real(p), allocatable :: flip_spin_matrix(:,:)

! When calculating certain DMQMC properties, we only want to start
! averaging once the ground state is reached. The below integer is input
! by the user, and gives the iteration at which data should start being
! accumulated for the quantity. This is currently only used for the
! reduced density matrix and calculating importance sampling weights.
integer :: start_averaging = 0

! In DMQMC, the user may want want the shift as a function of beta to be
! the same for each beta loop. If average_shift_until is non-zero then
! shift_profile is allocated, and for the first average_shift_until
! beta loops, the shift is stored at each beta value and then averaged
! over all these beta loops afterwards. These shift values are stored
! in shift profile, and then used in future beta loops as the shift
! profile for each one.
! When average_shift_until is set equal to -1, all the averaging has
! finished, and the algorithm uses the averaged values stored in
! shift_profile.
integer :: average_shift_until = 0
real(p), allocatable :: shift_profile(:) ! (nreport)

! correlation_mask is a bit string with a 1 at positions i and j which
! are considered when finding the spin correlation function, C(r_{i,j}).
! All other bits are set to 0. i and j are chosen by the user initially.
integer(i0), allocatable :: correlation_mask(:) ! (basis_length)
! correlation_sites stores the site positions specified by the users
! initially (as orbital labels).
integer, allocatable :: correlation_sites(:)

! When using the Neel singlet trial wavefunction, it is convenient
! to store all possible amplitudes in the wavefunction, since
! there are relativley few of them and they are expensive to calculate
real(dp), allocatable :: neel_singlet_amp(:) ! (nsites/2) + 1

! Energy of reference determinant.
real(p) :: H00

! How often do we change the reference determinant to the determinant with
! greatest population?
! Default: we don't.
integer :: select_ref_det_every_nreports = huge(1)
! Factor by which the population on a determinant must exceed the reference
! determinant's population in order to be accepted as the new reference
! determinant.
real(p) :: ref_det_factor = 1.50_p

!--- Simple FCIQMC ---

! Data used *only* in the simple_fciqmc algorithm.
! Not set in the optimised algorithm.

! Location of reference determinant in dets_list.
integer :: ref_det

!--- Calculation modes ---

! The shift is updated at the end of each report loop when vary_shift is true.
logical :: vary_shift = .false.

!--- Restart data ---

! Restart calculation from file.
logical :: restart = .false.

! Print out restart file.
logical :: dump_restart_file = .false.

! Print out a restart file before the shift turns on.
logical :: dump_restart_file_shift = .false.

! Restart data.
integer :: mc_cycles_done = 0

!--- Folded spectrum data ---

! The line about which you are folding i.e. eps in (H-eps)^2 - E_0
real(p) :: fold_line = 0

! The generation probabilities of a dual excitation type
real(p) :: P__=0.05, Po_=0.475, P_o=0.475

! The split generation normalisations
real(p) :: X__=0, Xo_=0, X_o=0

<<<<<<< HEAD
!--- Non blocking data ---

! Type for storing report loop information when using non-blocking
! communications.
type(nb_rep_t) :: report_comm
=======
!--- Input data: Load Balancing ---

! Are we doing load balancing? Default false
logical :: doing_load_balancing = .false.
! Number of slots walker lists are initially subdivided into for proc_map
! Default = 20. This reverts to 1 when run in serial.
integer :: load_balancing_slots = 20
! Population which must be reached before load balancing is attempted.
! Default = 1000.
integer(lint) :: load_balancing_pop = 1000
! Percentage load imbalance we aim to achieve when performing load balancing.
! i.e. min_pop = (1-percent_imbal)*av_pop, max_pop = (1+percent_imbal)*av_pop.
! Default = 0.05
real(p) :: percent_imbal = 0.05
! Maximum number of load balancing attempts.
! Default = 2.
integer :: max_load_attempts = 2
! Write load balancing information every time load balancing is attempted.
logical :: write_load_info = .false.

!--- Load Balancing Data ---

! Array which maps particles to processors. If attempting load balancing then
! proc_map is initially subdivided into load_balancing_slots number of slots which cyclically
! map particles to processors using modular arithmetic. Otherwise it's entries are
! 0,1,..,nprocs-1.
integer, allocatable :: proc_map(:)
! load_tag_initial: default status, no load balancing is required.
! load_tag_doing: an imbalanced processor was detected, load balancing should procede.
! load_tag_done: completed load balancing for this report loop.
enum, bind(c)
    enumerator :: load_tag_initial
    enumerator :: load_tag_doing
    enumerator :: load_tag_done
end enum
! Tag to check which stage of load balancing we are at.
integer :: load_balancing_tag = load_tag_initial
! Current number of load balancing attempts.
integer :: load_attempts = 0
>>>>>>> 5c8f1586

contains

    !--- Statistics. ---

    function spawning_rate(ndeath, nattempts, non_block_spawn) result(rate)

        ! Calculate the rate of spawning on the current processor.
        ! In:
        !    ndeath: number of particles that were killed/cloned during the MC
        !    cycle.
        !    nattempts: The number of attempts to spawn made in order to
        !    generate the current population of walkers in the spawned arrays.
        !    Note that this is *not* the same as nparticles as nparticles is
        !    updated during the Monte Carlo cycle as particles die.
        !    It is, however, identical to the number of particles on the
        !    processor at the beginning of the Monte Carlo cycle (multiplied by
        !    2 for the timestep algorithm).
        ! In (optional):
        !    non_block_spawn: number of spawned particles during MC cycle.
        !    For use with non-blocking communications.  Used instead of qmc_spawn
        !    to determine the number of successful spawning events if present.

        use parallel, only: nprocs

        real(p) :: rate
        integer, intent(in) :: ndeath
        integer(lint), intent(in) :: nattempts
        integer, optional, intent(in) :: non_block_spawn(:)
        integer :: nspawn

        if (present(non_block_spawn)) then
            nspawn = non_block_spawn(1)
        else
            nspawn = sum(qmc_spawn%head(0,:nprocs-1) - qmc_spawn%head_start(0,:nprocs-1))
        end if
        ! The total spawning rate is
        !   (nspawn + ndeath) / nattempts
        ! In the timestep algorithm each particle has 2 attempts (one to spawn on a different
        ! determinant and one to clone/die).
        if (nattempts > 0) then
            rate = real(nspawn+ndeath,p)/nattempts
        else
            ! Can't have done anything.
            rate = 0.0_p
        end if

    end function spawning_rate

    !--- Output procedures ---

    subroutine write_fciqmc_report_header()

        use calc, only: doing_calc, hfs_fciqmc_calc, dmqmc_calc, doing_dmqmc_calc
        use calc, only: dmqmc_energy, dmqmc_energy_squared, dmqmc_staggered_magnetisation
        use calc, only: dmqmc_correlation, dmqmc_full_r2, dmqmc_rdm_r2
        use utils, only: int_fmt

        integer :: i, j

        if (doing_calc(dmqmc_calc)) then
           write (6,'(1X,a12,3X,a13,8X,a5)', advance = 'no') &
           '# iterations','Instant shift','Trace'

            if (doing_dmqmc_calc(dmqmc_full_r2)) then
                write (6, '(6X,a7,14X,a7)', advance = 'no') 'Trace 2','Full S2'
            end if
            if (doing_dmqmc_calc(dmqmc_energy)) then
                write (6, '(2X,a19)', advance = 'no') '\sum\rho_{ij}H_{ji}'
            end if
            if (doing_dmqmc_calc(dmqmc_energy_squared)) then
                write (6, '(2X,a19)', advance = 'no') '\sum\rho_{ij}H2{ji}'
            end if
            if (doing_dmqmc_calc(dmqmc_correlation)) then
                write (6, '(2X,a19)', advance = 'no') '\sum\rho_{ij}S_{ji}'
            end if
            if (doing_dmqmc_calc(dmqmc_staggered_magnetisation)) then
                write (6, '(2X,a19)', advance = 'no') '\sum\rho_{ij}M2{ji}'
            end if
            if (doing_dmqmc_calc(dmqmc_rdm_r2)) then
                do i = 1, nrdms
                    write (6, '(16X,a3,'//int_fmt(i,0)//',1x,a2)', advance = 'no') 'RDM', i, 'S2'
                end do
            end if
            if (calc_inst_rdm) then
                do i = 1, nrdms
                    do j = 1, sampling_size
                        write (6, '(7X,a3,'//int_fmt(i,0)//',1x,a5,1x,'//int_fmt(j,0)//')', advance = 'no') &
                                'RDM', i, 'trace', j
                    end do
                end do
            end if
            if (calculate_excit_distribution) then
                do i = 0, ubound(excit_distribution,1)
                    write (6, '(5X,a13,1X,i2)', advance = 'no') 'Excit. level:', i
                end do
            end if

            write (6, '(2X,a11,3X,a7,2X,a4)') '# particles', 'R_spawn', 'time'

        else
            write (6,'(1X,a13,3(2X,a17))', advance='no') &
                     "# iterations ", "Shift            ", "\sum H_0j N_j    ", "N_0              "
            if (doing_calc(hfs_fciqmc_calc)) then
                write (6,'(4(2X,a17),3X,a11,2X,a10)', advance='no') &
                    "H.F. Shift       ","\sum O_0j N_j    ","\sum H_0j N'_j   ","N'_0              ", &
                    "# H psips","# HF psips"
            else
                write (6,'(3X,a11)', advance='no') "# H psips"
            end if
            write (6,'(2X,a8,2X,a4)') "R_spawn ",  "time"
        end if

    end subroutine write_fciqmc_report_header

    subroutine write_fciqmc_report(ireport, ntot_particles, elapsed_time, comment)

        ! Write the report line at the end of a report loop.
        ! In:
        !    ireport: index of the report loop.
        !    ntot_particles: total number of particles in main walker list.
        !    elapsed_time: time taken for the report loop.
        !    comment: if true, then prefix the line with a #.

        use calc, only: doing_calc, dmqmc_calc, hfs_fciqmc_calc, doing_dmqmc_calc
        use calc, only: dmqmc_full_r2, dmqmc_rdm_r2, non_blocking_comm
        use hfs_data, only: proj_hf_O_hpsip, proj_hf_H_hfpsip, D0_hf_population, hf_shift

        integer, intent(in) :: ireport
        integer(lint), intent(in) :: ntot_particles(:)
        real, intent(in) :: elapsed_time
        logical :: comment
        integer :: mc_cycles, i, j

        ! For non-blocking communications we print out the nth report loop
        ! after the (n+1)st iteration. Adjust mc_cycles accordingly
        if (.not. non_blocking_comm) then
            mc_cycles = ireport*ncycles
        else
            mc_cycles = (ireport-1)*ncycles
        end if

        if (comment) then
            write (6,'(1X,"#",3X)', advance='no')
        else
            write (6,'(5X)', advance='no')
        end if

        ! See also the format used in inital_fciqmc_status if this is changed.
        if (doing_calc(dmqmc_calc)) then
            write (6,'(i8,2X,es17.10,i10)',advance = 'no') &
                                             (mc_cycles_done+mc_cycles-ncycles), shift(1), trace(1)
            ! Perform a loop which outputs the numerators for each of the different
            ! estimators, as stored in total_estimator_numerators.
            if (doing_dmqmc_calc(dmqmc_full_r2)) then
                write(6, '(3X,i10)',advance = 'no') trace(2)
            end if
            do i = 1, number_dmqmc_estimators
                write (6, '(4X,es17.10)', advance = 'no') estimator_numerators(i)
            end do
            if (doing_dmqmc_calc(dmqmc_rdm_r2)) then
                do i = 1, nrdms
                    write (6, '(6X,es17.10)', advance = 'no') renyi_2(i)
                end do
            end if
            if (calc_inst_rdm) then
                do i = 1, nrdms
                    do j = 1, sampling_size
                        write (6, '(2x,es17.10)', advance = 'no') rdm_traces(j,i)
                    end do
                end do
            end if
            if (calculate_excit_distribution) then
                excit_distribution = excit_distribution/ntot_particles(1)
                do i = 0, ubound(excit_distribution,1)
                    write (6, '(4X,es17.10)', advance = 'no') excit_distribution(i)
                end do
            end if
            write (6, '(2X,i11)', advance='no') ntot_particles(1)
        else if (doing_calc(hfs_fciqmc_calc)) then
            write (6,'(i8,2X,6(es17.10,2X),es17.10,4X,i11,X,i11)', advance = 'no') &
                                             mc_cycles_done+mc_cycles, shift(1),   &
                                             proj_energy, D0_population, &
                                             hf_shift, proj_hf_O_hpsip, proj_hf_H_hfpsip, &
                                             D0_hf_population, &
                                             ntot_particles
        else
            write (6,'(i8,2X,2(es17.10,2X),es17.10,4X,i11)', advance='no') &
                                             mc_cycles_done+mc_cycles, shift(1),   &
                                             proj_energy, D0_population, &
                                             ntot_particles
        end if
        write (6,'(2X,f7.4,2X,f6.3)') rspawn, elapsed_time/ncycles

    end subroutine write_fciqmc_report

    subroutine write_fciqmc_final(ireport)

        ! Write out the energies (shift and projected energy) at the end of an
        ! FCIQMC calculation.
        ! In:
        !    ireport: index of the report loop after the report loop has been
        !    exited.

        integer, intent(in) :: ireport
        integer :: report_cycles_done

        if (ireport /= nreport+1) then
            ! exited calculation early via softexit.
            ! number of report loops done that actually were done is ireport.
            report_cycles_done = ireport
        else
            ! terminated the report loop cycle after reaching the last index.
            report_cycles_done = nreport
        end if

        write (6,'(/,1X,a13,10X,f22.12)') 'final shift =', shift(1)
        write (6,'(1X,a20,3X,f22.12)') 'final proj. energy =', proj_energy/D0_population
        write (6,'(1X,a12,11X,f22.12)') 'E0 + shift =', shift(1)+H00
        write (6,'(1X,a19,4X,f22.12)') 'E0 + proj. energy =', proj_energy/D0_population+H00

    end subroutine write_fciqmc_final

    subroutine end_fciqmc()

        ! Deallocate fciqmc data arrays.

        use checking, only: check_deallocate
        use spawn_data, only: dealloc_spawn_t
        use calc, only: non_blocking_comm, dealloc_nb_rep_t

        integer :: ierr

        if (allocated(occ_list0)) then
            deallocate(occ_list0, stat=ierr)
            call check_deallocate('occ_list0',ierr)
        end if
        if (allocated(nparticles)) then
            deallocate(nparticles, stat=ierr)
            call check_deallocate('nparticles',ierr)
        end if
        if (allocated(walker_dets)) then
            deallocate(walker_dets, stat=ierr)
            call check_deallocate('walker_dets',ierr)
        end if
        if (allocated(walker_population)) then
            deallocate(walker_population, stat=ierr)
            call check_deallocate('walker_population',ierr)
        end if
        if (allocated(walker_data)) then
            deallocate(walker_data, stat=ierr)
            call check_deallocate('walker_data',ierr)
        end if
        if (allocated(f0)) then
            deallocate(f0, stat=ierr)
            call check_deallocate('f0',ierr)
        end if
        if (allocated(neel_singlet_amp)) then
            deallocate(neel_singlet_amp, stat=ierr)
            call check_deallocate('neel_singlet_amp',ierr)
        end if
        if (allocated(estimator_numerators)) then
            deallocate(estimator_numerators, stat=ierr)
            call check_deallocate('estimator_numerators', ierr)
        end if
<<<<<<< HEAD
        if (non_blocking_comm) then
            call dealloc_spawn_t(received_list)
            call dealloc_nb_rep_t(report_comm)
        end if

=======
        if (allocated(proc_map)) then
            deallocate(proc_map, stat=ierr)
            call check_deallocate('proc_map', ierr)
        end if
        if (allocated(nparticles_proc)) then
            deallocate(nparticles_proc, stat=ierr)
            call check_deallocate('nparticles_proc', ierr)
        end if
>>>>>>> 5c8f1586
        call dealloc_spawn_t(qmc_spawn)

    end subroutine end_fciqmc

end module fciqmc_data<|MERGE_RESOLUTION|>--- conflicted
+++ resolved
@@ -440,13 +440,12 @@
 ! The split generation normalisations
 real(p) :: X__=0, Xo_=0, X_o=0
 
-<<<<<<< HEAD
 !--- Non blocking data ---
 
 ! Type for storing report loop information when using non-blocking
 ! communications.
 type(nb_rep_t) :: report_comm
-=======
+
 !--- Input data: Load Balancing ---
 
 ! Are we doing load balancing? Default false
@@ -486,7 +485,6 @@
 integer :: load_balancing_tag = load_tag_initial
 ! Current number of load balancing attempts.
 integer :: load_attempts = 0
->>>>>>> 5c8f1586
 
 contains
 
@@ -752,13 +750,10 @@
             deallocate(estimator_numerators, stat=ierr)
             call check_deallocate('estimator_numerators', ierr)
         end if
-<<<<<<< HEAD
         if (non_blocking_comm) then
             call dealloc_spawn_t(received_list)
             call dealloc_nb_rep_t(report_comm)
         end if
-
-=======
         if (allocated(proc_map)) then
             deallocate(proc_map, stat=ierr)
             call check_deallocate('proc_map', ierr)
@@ -767,7 +762,6 @@
             deallocate(nparticles_proc, stat=ierr)
             call check_deallocate('nparticles_proc', ierr)
         end if
->>>>>>> 5c8f1586
         call dealloc_spawn_t(qmc_spawn)
 
     end subroutine end_fciqmc
