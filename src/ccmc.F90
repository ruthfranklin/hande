module ccmc

! Module  for performing coupled cluster Monte Carlo (CCMC) calculations).

! Due to the similarities with FCIQMC, we can re-use lots of the same routines
! (especially the spawning, death and annihilation).  As a result, the structure
! of do_ccmc is remarkably similar to the other do_*mc routines.

! NOTE:
!     FCIQMC routines work entirely in a determinant framework.  This is
!     somewhat inconsistent with coupled cluster which is most naturally defined
!     in terms of excitors.  Thus when considering the interface between CC
!     routines and FCI routines, one should mentally translate 'Slater
!     determinant' into 'the Slater determinant formed by applying the excitor
!     to the reference determinant'.

! Numerous discussions with Alex Thom (AJWT) and access to drafts/preprints of
! AJWT's CCMC papers gratefully acknowledged.  The following comments are some
! useful implementation notes that fill in some technical details not (yet)
! explicitly described in the CCMC papers.

! CCMC
! ====
!
! In the following, a capital index refers to combined index (ie a single label
! for a determinant or excitor) and a lower case index referis to a spin
! orbital.  Hence |D_I> can be equivalently represented as |D_{ij...}^{ab..}.
!
! Analogue with FCIQMC
! --------------------
!
! In FCIQMC we essentially use first-order finite-difference approximation to the
! imaginary-time Schroedinger equation::
!
!     c_I(t+dt) = c_I(t) - < D_I | H - S | \Psi(t) > dt  (1)
!
! where::
!
!     \Psi(t) = \sum_J c_J(t) | D_J >.  (2)
!
! CCMC involves propogating a very similar equation::
!
!     < D_I | a_I D_0 > t_I(t+dt) = < D_I | a_I D_0 > t_I(t) - < D_I | H - S | \Psi_{CC}(t) > dt  (3)
!
! where::
!
!     \Psi_{CC}(t) = e^{T(t)} | D_0 >,  (4)
!
! and the cluster operator, T, is::
!
!     T(t) = \sum_{ia} t_i^a(t) a_i^a + 1/2!^2 \sum_{ijab} t_{ij}^{ab}(t) a_{ij}^{ab} + ...  (5)
!
! (I apologise for using a in two different senses...)
!
! The operators, {a_I=a_{ij...}^{ab...}}, known as excitors, cause electrons to
! be excited from occupied orbitals in the reference determinant to virtual
! orbitals and have corresponding amplitudes, {t_I}, which evolve in time.  In
! the infinite-time limit, the amplitudes converge onto the true CC
! wavefunction.
!
! Note that, depending upon the definition of a_I, < D_I | a_I D_0 > can be
! either +1 or -1.  Alex Thom defines a_I such that this term is always +1 in his
! CCMC papers but this definition is not convenient for computation.  See
! comments in collapse_cluster and convert_excitor_to_determinant.
!
! We can only handle uniquely defined excitors, i.e. we consider t_{ij}^{ab},
! t_{ji}^{ba}, t_{ji}^{ab} and t_{ij}^{ba} to be one entity.  This is fine as
! t_{ij}^{ab} a_{ij}^{ab} = t_{ji}^{ba} a_{ji}^{ba} = -t_{ji}^{ab} = -t_{ij}^{ba}.
! As a consequence, we must be very careful with the above expansion in (5).  We
! can simplify (5) such that each unique cluster only occurs once::
!
!     T(t) = \sum_{ia} t_i^a(t) a_i^a + \sum_{i<j,a<b} t_{ij}^{ab}(t) a_{ij}^{ab} + ...  (6)
!
! Evaluating e^{T(t)} is, as in traditional CC, performed using a series
! expansion::
!
!     e^{T(t)} = e^{\sum_I t_I a_I}                                           (7)
!              = 1 + sum_I t_I a_I + 1/2! sum_{IJ} t_I t_J a_I a_J + ...      (8)
!
! Alternatively, as pointed out by Trygve Helgaker, one can consider::
!
!     e^{T(t)} = e^{t_I(t) a_I} e^{t_J(t) a_J} e^{t_K(t) a_K} ...             (9)
!              = (1+t_I(t) a_I) (1+t_J(t) a_J) (1+t_K(t) a_K) ...             (10)
!
! which expands out to (8), except for the absence of the factorial prefactors,
! and uses the property that a_I a_I = 0.  However, there is no computational
! advantage to using this and, due to the need to consider an order for {I}, it
! is actually trickier to code than using (8).
!
! Normalisation
! -------------
!
! The convention that the overlap with the reference is set to unity is rather
! hard to maintain in CCMC.  Instead we follow the prescription of Alex Thom and
! introduce an additional variable, N_0, to act as a normalisation constant::
!
!     |\Psi_{CC}> = N_0 e^{T/N_0} | D_0 >    (11)
!
! The number of particles on the reference (not strictly excips though we shall
! refer to them by this name for the sake of conciseness and generality) is
! hence N_0 and can be varied stochastically to maintain the required
! (relative) normalisation.
!
! Dynamics
! --------
!
! Dynamics in FCIQMC involve stochastically sampling the action of the
! Hamiltonian.  As the projection onto the CC wavefunction in (3) involves many
! terms (higher-order 'clusters' of excitors), CCMC also requires one to
! stochastically sample the CC wavefunction itself.  This results in a process
! similar (but more complicated) than the FCIQMC dynamics.  The similarities are
! such that we can reuse much of the FCIQMC routines, including the excitation
! generators and annihilation procedures.
!
! The CC wavefunction can be sampled by selected a random cluster of excitors.
! Applying this cluster to the reference determinant generates a determinant,
! D_I.  The action of the Hamiltonian is sampled in an identical fashion to
! FCIQMC:
!
! #. Generate D_J, a random (single or double) excitation of D_I.  Create a new
!    particle on D_J with a probability proportional to |H_{IJ}| dt.
! #. Create a particle on D_I with a probability proportional to |H_{II}-S| dt.
!
! As with FCIQMC, because we do not allow every possible event to take place each
! iteration, the probabilities must be weighted accordingly by the probability
! that the event was selected.
!
! After we have sampled the CC wavefunction and sampled its evolution the desired
! number of times, we then annihilate all particles (excips) on the same excitor
! with opposite signs.
!
! There are two main differences between FCIQMC and CCMC evolution.  As the FCI
! wavefunction is a linear combination of determinants, we can simply loop over
! all particles (psips) on the determinants and allow them to spawn and die.  As
! the CC wavefunction ansatz involves an exponentiation, we must consider
! combinations of excitors and hence combinations of excips.  The stochastic
! sampling of the wavefunction is achieved by selecting random clusters;
! hopefully the comments in select_cluster provide suitable illumination.
!
! The other main difference (and certainly the hardest to get right) is that the
! signs of the excips and their progeny are *far* more subtle and involved than
! in FCIQMC.  In addition to the explicit minus sign in the propogation equation
! (3), the other sources of sign changes are:
!
! #. the sign of the excip from which a new excip is spawned/cloned/killed (also
!    in FCIQMC).  Note that the amplitude of the excips on a cluster of excitors
!    is the product of the amplitudes of the excips on the individual excitors.
! #. the sign of the Hamiltonian matrix element (also in FCIQMC).
! #. combining excitors to form a 'cluster' excitor requires reordering of the
!    set of annihilation and creation operators.  Each permutation causes a sign
!    change and thus an overall odd number of permutations causes a sign change
!    in the excip population.  See collapse_cluster.
! #. Applying the I-th excitor to D_0 can result in a sign change due to the
!    different definitions of an excitor and determinant which also requires
!    permutations of creation and annihilation operators.  See
!    convert_excitor_to_determinant.
! #. As we are creating an excip on the J-th excitor from the I-th excitor, we
!    must be consistent with our definition of the excitor; in particular they
!    might produce determinants of different signs when applied to the reference
!    determinant.  Thus if we consider creating an excip on t_J from t_I (where
!    J can be I or any connected excitor), we *must* take into account the signs
!    of the excitors relative to the reference determinant.
!
! In order for the correct dynamics to be performed, we must carefully
! accumulate all negative signs and take them into account when
! determining the sign of the child excips.
!
! Linked CCMC
! ===========
!
! Instead of sampling the amplitude equations (3), the equivalent equations::
!
!   t_I(t+dt) = t_I(t) - dt (< D_I | e^{-T(t)} H e^{T(t)} | D_0 > - < D_I | S | D_0 >)  (12)
!
! may be used. Using the identity::
!
!   e^T H e^{-T} = H + [H,T]_c + 1/2 [[H,T],T]_c + 1/3! [[[H,T],T],T]_c + 1/4! [[[[H,T],T],T],T]_c,  (13)
!
! where the subscript c indicates that only terms in the commutators coming from
! linked diagrams need to be included, gives a very similar form to the original
! equations. These equations, however, only include terms of at most fourth order
! in T regardless of the truncation level. The equations (12) can be sampled in
! very much the same way as (3), but require some modifications due to the
! presence of the commutators instead of a simple product of operators:
!
! #. Clusters that include two excitors that excite from (to) the same orbital
!    give a contribution to the equations, in contrast to the original form
!    where they do not as the product of the excitors is 0. This corresponds to
!    one excitor coming from the e^T and the other from the e^{-T} in (12). See
!    comments in select_cluster and linked_spawner_ccmc for details.
! #. Excitations not linked to the cluster being spawned from can be rejected.
!    See linked_excitation.
! #. Matrix elements used for spawning and death probabilities can have more than
!    one term from the commutator contributing. See stochastic_ccmc_death and
!    unlinked_commutator.
!
! Clusters
! ========
!
! We use clusters in two slightly different but related senses.  In both cases the cluster
! contains a set of excitors in a specific order.  The difference really only arises when we
! come to evaluate them.
!
! unlinked CC
!   A cluster is the product of the excitors and arises from sampling (8).
! linked CC
!   A cluster is the set of excitors and arises from sampling (13).  As the selected set
!   of excitors arise from the sampling of a sum of commutators, we must evaluate the
!   commutator by considering all possible partitions, where a partition is a defined by
!   a subset of excitors before the Hamiltonian and the remaining subset after the
!   Hamiltonian.  As a concrete example, the cluster {t_i, t_j} has partitions H t_i t_j,
!   t_i H t_j, t_j H t_i and t_j t_i H (with appropriate signs).
!
!   Helpfully, we also refer to the product of excitors either side of the Hamiltonian as
!   clusters in procedures which act upon products (ie in the same sense as unlinked CC)
!   but do not require (subsequent) application of the Hamiltonian.
!
! Note that we cannot separate the sampling the action of the Hamiltonian and the sampling
! of the wavefunction in linked CC in the same way that we can in unlinked CC.

use const, only: i0, int_p, int_64, p

implicit none

contains

    subroutine do_ccmc(sys)

        ! Run the CCMC algorithm starting from the initial walker distribution
        ! using the timestep algorithm.

        ! See notes about the implementation of this using function pointers
        ! in fciqmc_main.

        ! In:
        !    sys: system being studied.

        use checking, only: check_allocate, check_deallocate
        use dSFMT_interface, only: dSFMT_t, dSFMT_init
        use errors, only: stop_all
        use utils, only: rng_init_info
        use parallel
        use restart_hdf5, only: dump_restart_hdf5, restart_info_global

        use annihilation, only: direct_annihilation
        use bloom_handler, only: init_bloom_stats_t, bloom_stats_t, bloom_mode_fractionn, &
                                 accumulate_bloom_stats, write_bloom_report
        use calc, only: seed, truncation_level, truncate_space, initiator_approximation, &
                              linked_ccmc, ccmc_full_nc
        use ccmc_data, only: cluster_t
        use determinants, only: det_info_t, dealloc_det_info_t
        use excitations, only: excit_t, get_excitation_level
        use fciqmc_data, only: sampling_size, nreport, ncycles, walker_dets, walker_population,      &
<<<<<<< HEAD
                               walker_data, proj_energy, D0_population, f0, dump_restart_file,       &
                               tot_nparticles, mc_cycles_done, qmc_spawn, tot_walkers, walker_length,&
                               write_fciqmc_report_header, nparticles, ccmc_move_freq, real_factor,  &
                               cluster_multispawn_threshold, real_factor
=======
                               walker_data, proj_energy, proj_energy_cycle, f0, D0_population_cycle, &
                               dump_restart_file, tot_nparticles, mc_cycles_done, qmc_spawn,         &
                               tot_walkers, walker_length, write_fciqmc_report_header,               &
                               nparticles, ccmc_move_freq, real_factor,          &
                               cluster_multispawn_threshold
>>>>>>> 6ae30dee
        use qmc_common, only: initial_fciqmc_status, cumulative_population, load_balancing_report, &
                              init_report_loop, init_mc_cycle, end_report_loop, end_mc_cycle,      &
                              redistribute_particles
        use proc_pointers
        use spawning, only: assign_particle_processor
        use system, only: sys_t

        type(sys_t), intent(in) :: sys

        integer :: i, ireport, icycle, it
        integer(int_64) :: iattempt, nattempts, nclusters, nstochastic_clusters, nsingle_excitors, nD0_select
        integer(int_64) :: nattempts_spawn
        real(dp) :: nparticles_old(sampling_size), nparticles_change(sampling_size), junk2
        type(det_info_t), allocatable :: cdet(:)
        type(det_info_t), allocatable :: ldet(:), rdet(:)

        integer(int_p) :: nspawned, ndeath, junk3
        integer :: nspawn_events, ierr
        type(excit_t) :: connection
        type(cluster_t), allocatable, target :: cluster(:)
        type(cluster_t), allocatable :: left_cluster(:), right_cluster(:)
        type(dSFMT_t), allocatable :: rng(:)
        real(p) :: junk, bloom_threshold

        logical :: soft_exit

        integer(int_p), allocatable :: cumulative_abs_nint_pops(:)
        integer :: D0_proc, D0_pos, nD0_proc, min_cluster_size, max_cluster_size, iexcip_pos, slot
        integer(int_p) :: tot_abs_nint_pop
        real(p) :: D0_normalisation
        type(bloom_stats_t) :: bloom_stats

        real :: t1, t2

        logical :: update_tau

        integer :: nspawnings_left, nspawnings_total

        integer(i0) :: fexcit(sys%basis%string_len)
        ! Initialise bloom_stats components to the following parameters.
        call init_bloom_stats_t(bloom_stats, mode=bloom_mode_fractionn, encoding_factor=real_factor)

        if (.not.truncate_space) then
            ! User did not specify a truncation level.
            ! We're hence doing Full CC (equivalent but more expensive than
            ! FCI), for reasons best known to the user---perhaps testing?
            ! Anyway, need to set truncation level as it's used in the
            ! select_cluster routine.
            truncation_level = sys%nel
        end if

        if (truncation_level+2 > 12) then
            call stop_all('do_ccmc', 'CCMC can currently only handle clusters up &
                                     &to size 12 due to integer overflow in &
                                     &factorial routines for larger clusters.  Please &
                                     &implement better factorial routines.')
        end if

        ! Allocate and initialise per thread...
        allocate(rng(0:nthreads-1), stat=ierr)
        call check_allocate('rng', size(rng), ierr)
        if (parent) call rng_init_info(seed+iproc)

        if (linked_ccmc) then
            call init_cluster(sys, 4, cdet, cluster)
            call init_cluster(sys, 4, ldet, left_cluster)
            call init_cluster(sys, 4, rdet, right_cluster)
        else
            call init_cluster(sys, truncation_level+2, cdet, cluster)
        end if

        do i = 0, nthreads-1
            ! Initialise and allocate RNG store.
            call dSFMT_init(seed+iproc+i*nprocs, 50000, rng(i))
        end do

        ! Whilst cluster data can be accessed from cdet, I recommend explicitly
        ! passing it as an argument rather than accessing cdet%cluster both for
        ! the sake of brevity and clarity.  In particular, I wish to encourage
        ! not using cdet%cluster in order to maintain (where possible and
        ! relevant) generality in routines applicable to FCIQMC and CCMC.
        do i = 0, nthreads-1
            cdet(i)%cluster => cluster(i)
        end do

        ! ...and scratch space for calculative cumulative probabilities.
        allocate(cumulative_abs_nint_pops(walker_length), stat=ierr)
        call check_allocate('cumulative_abs_nint_pops', walker_length, ierr)

        nparticles_old = tot_nparticles

        ! Initialise D0_pos to be somewhere (anywhere) in the list.
        D0_pos = 1

        ! Main fciqmc loop.
        if (parent) call write_fciqmc_report_header()
        call initial_fciqmc_status(sys)
        ! Initialise timer.
        call cpu_time(t1)

        ! Initialise hash shift if restarting...
        qmc_spawn%hash_shift = mc_cycles_done
        ! Hard code how frequently (ie 2^10) a determinant can move.
        qmc_spawn%move_freq = ccmc_move_freq

        do ireport = 1, nreport

            call init_report_loop(bloom_stats)

            do icycle = 1, ncycles

                call assign_particle_processor(f0, sys%basis%string_len, qmc_spawn%hash_seed, qmc_spawn%hash_shift, &
                                               qmc_spawn%move_freq, nprocs, D0_proc, slot)

                ! Update the shift of the excitor locations to be the end of this
                ! current iteration.
                qmc_spawn%hash_shift = qmc_spawn%hash_shift + 1

                if (iproc == D0_proc) then

                    ! Population on reference determinant.
                    ! As we might select the reference determinant multiple times in
                    ! a cycle, the running total of D0_population is incorrect (by
                    ! a factor of the number of times it was selected).
                    call find_D0(D0_pos)
                    D0_normalisation = real(walker_population(1,D0_pos),p)/real_factor

                    nD0_proc = 1

                else

                    ! Can't find D0 on this processor.  (See how D0_pos is used
                    ! in select_cluster.)
                    D0_pos = -1
                    nD0_proc = 0 ! No reference excitor on the processor.

                end if

                if (linked_ccmc) then
                    ! The BCH expansion of the Hamiltonian terminates at fourth
                    ! order in T so at most four excitors needed in the cluster
                    if (tot_walkers == nD0_proc) then
                        ! All excips are on the reference, so no possible clusters
                        ! In linked CCMC we can select the same excip multiple times.
                        max_cluster_size = 0
                    else
                        max_cluster_size = 4
                    end if
                else
                    ! Maximum possible cluster size that we can generate.
                    ! Usually this is either the number of electrons or the
                    ! truncation level + 2 but we must handle the case where we are
                    ! growing the initial population from a single/small number of
                    ! excitors.
                    ! Can't include the reference in the cluster, so -1 from the
                    ! total number of excitors.
                    max_cluster_size = min(sys%nel, truncation_level+2, tot_walkers-nD0_proc)
                end if

#ifdef PARALLEL
                call mpi_bcast(D0_normalisation, 1, mpi_preal, D0_proc, MPI_COMM_WORLD, ierr)
#endif

                ! Note that 'death' in CCMC creates particles in the spawned
                ! list, so the number of deaths not in the spawned list is
                ! always 0.
                call init_mc_cycle(real_factor, nattempts, ndeath, nint(D0_normalisation,int_64))
                nparticles_change = 0.0_dp

                ! We need to count spawning attempts differently as there may be multiple spawns
                ! per cluster
                nattempts_spawn=0
                ! Find cumulative population...
                ! NOTE: for simplicity we only consider the integer part of the population on each excitor.
                ! (Populations under 1 are stochastically rounded in the annihilation process, so each excitor in the list has
                ! a non-zero integer population.)
                ! Unlike in FCIQMC, where we loop over each determinant and hence can individually decide whether or not to
                ! stochastically attempt another attempt for a fractional population, in CCMC we select excitors based upon their
                ! population and the total number of attempts based upon the total population.  In the non-composite algorith, we
                ! also need to find the determinant of a given excip.  This is painful to do if we use fractional populations
                ! (as we'd need to keep track of how many fractional populations had been rounded up in order to search the
                ! cumulative list correctly).  Instead, we base the number of attempts and the probably of selecting a given excitor
                ! solely upon the nearest integer of the population.  This decouples (slightly) the selection probability and the
                ! amplitude, which uses the exact population (including fractional part) but is fine as we can choose any
                ! (normalised) selection scheme we want...
                ! Given the contribution to the projected energy is divided by the cluster generation probability and
                ! multiplied by the actual weight, doing this has absolutely no effect on the projected energy.
                call cumulative_population(walker_population, tot_walkers, D0_proc, D0_pos, real_factor, &
                                           cumulative_abs_nint_pops, tot_abs_nint_pop)

                bloom_threshold = ceiling(max(nattempts, tot_walkers)*bloom_stats%prop)*real(bloom_stats%encoding_factor,p)

                ! Two options for evolution:

                ! * Original CCMC algorithm
                !       + The number of excips on this processor determines the number
                !         of cluster generations, each of which can spawn and die.
                !         non-composite clusters therefore are seldom selected.
                ! * 'full non-composite' algorithm, where spawning and death are split into two tranches.
                !       + non-composite clusters (i.e. consisting of a single excitor):
                !         enumerate explicitly (this is just the list of excitors)
                !       + composite clusters, which must be selected stochastically (as in
                !         the original algorithm for all clusters).  We sample the space
                !         of composite clusters, choosing nattempts samples.  For convenience
                !         nattempts = # excitors not on the reference (i.e. the number of
                !         excitors which can actually be involved in a composite cluster).
                if (ccmc_full_nc) then
                    ! Note that nattempts /= tot_abs_nint_pop+D0_normalisation if the
                    ! reference is not on the current processor.  Instead work
                    ! out how many clusters of each type we will sample
                    ! explicitly.
                    min_cluster_size = 2
                    nD0_select = nint(D0_normalisation)
                    nclusters = 2*tot_abs_nint_pop + nD0_select
                    nstochastic_clusters = tot_abs_nint_pop
                    nsingle_excitors = tot_abs_nint_pop
                else
                    min_cluster_size = 0
                    nclusters = nattempts
                    nD0_select = 0 ! instead of this number of deterministic selections, these are chosen stochastically
                    nstochastic_clusters = nattempts
                end if

                ! OpenMP chunk size determined completely empirically from a single
                ! test.  Please feel free to improve...
                ! NOTE: we can't refer to procedure pointers in shared blocks so
                ! can't use default(none).  I *strongly* recommend turning
                ! default(none) on when making changes and ensure that the only
                ! errors relate to the procedure pointers...
                !$omp parallel &
                ! --DEFAULT(NONE) DISABLED-- !$omp default(none) &
                !$omp private(it, iexcip_pos, nspawned, connection, junk,       &
                !$omp         nspawnings_left, nspawnings_total, fexcit, i    ) &
                !$omp shared(nattempts, rng, cumulative_abs_nint_pops, tot_abs_nint_pop,  &
                !$omp        max_cluster_size, cdet, cluster, truncation_level, &
<<<<<<< HEAD
                !$omp        D0_normalisation, D0_pos,                          &
=======
                !$omp        D0_normalisation, D0_population_cycle, D0_pos, nD0_select, &
>>>>>>> 6ae30dee
                !$omp        f0, qmc_spawn, sys, bloom_threshold, bloom_stats,  &
                !$omp        proj_energy, real_factor, min_cluster_size,        &
                !$omp        nclusters, nstochastic_clusters, nattempts_spawn,  &
                !$omp        nsingle_excitors, cluster_multispawn_threshold,    &
                !$omp        linked_ccmc, ldet, rdet, left_cluster,             &
                !$omp        right_cluster, nprocs, ccmc_full_nc,               &
                !$omp        walker_population, tot_walkers, walker_data,       &
                !$omp        walker_dets, nparticles_change, ndeath)
                it = get_thread_id()
                iexcip_pos = 1
                !$omp do schedule(dynamic,200) reduction(+:D0_population,proj_energy)
                do iattempt = 1, nclusters

                    ! For OpenMP scalability, have this test inside a single loop rather
                    ! than attempt to parallelise over three separate loops.
                    if (iattempt <= nstochastic_clusters) then
                        call select_cluster(rng(it), sys%basis, real_factor, nstochastic_clusters, D0_normalisation, &
                                            D0_pos,   cumulative_abs_nint_pops, tot_abs_nint_pop, min_cluster_size, &
                                            max_cluster_size, cdet(it), cluster(it))
                    else if (iattempt <= nstochastic_clusters+nD0_select) then
                        ! We just select the empty cluster.
                        ! As in the original algorithm, allow this to happen on
                        ! each processor and hence scale the selection
                        ! probability by nprocs.  See comments in select_cluster
                        ! for more details.
                        call create_null_cluster(nprocs*real(nD0_select,p), D0_normalisation, cdet(it), cluster(it))
                    else
                        ! Deterministically select each excip as a non-composite cluster.
                        call select_cluster_non_composite(real_factor, iattempt-nstochastic_clusters-nD0_select, &
                                                          iexcip_pos, nsingle_excitors, D0_normalisation, D0_pos, &
                                                          cumulative_abs_nint_pops, tot_abs_nint_pop, cdet(it), cluster(it))
                    end if

                    if (cluster(it)%excitation_level <= truncation_level+2 .or. &
                            (linked_ccmc .and. cluster(it)%excitation_level == huge(0))) then
                        ! cluster%excitation_level == huge(0) indicates a cluster
                        ! where two excitors share an elementary operator

                        if (cluster(it)%excitation_level /= huge(0)) then
                            call decoder_ptr(sys, cdet(it)%f, cdet(it))

                            ! FCIQMC calculates the projected energy exactly.  To do
                            ! so in CCMC would involve enumerating over all pairs of
                            ! single excitors, which is rather painful and slow.
                            ! Instead, as we are randomly sampling clusters in order
                            ! to evolve the excip population anyway, we can just use
                            ! the random clusters to *sample* the projected
                            ! estimator.  See comments in spawning.F90 for why we
                            ! must divide through by the probability of selecting
                            ! the cluster.
                            call update_proj_energy_ptr(sys, f0, cdet(it), &
                                     cluster(it)%cluster_to_det_sign*cluster(it)%amplitude/cluster(it)%pselect, &
                                     D0_population, proj_energy, connection, junk)
                        end if

                        ! Spawning
                        ! This has the potential to create blooms, so we allow for multiple
                        ! spawning events per cluster.
                        ! The number of spawning events is decided by the value
                        ! of cluster%amplitude/cluster%pselect.  If this is
                        ! greater than cluster_multispawn_threshold, then nspawnings is
                        ! increased to the ratio of these.
                        nspawnings_total=max(1,ceiling( abs(cluster(it)%amplitude/cluster(it)%pselect)/ &
                                                         cluster_multispawn_threshold))

                        nattempts_spawn = nattempts_spawn + nspawnings_total
                        do i = 1, nspawnings_total
                            if (cluster(it)%excitation_level == huge(0)) then
                                ! When sampling e^-T H e^T, the cluster operators in e^-T
                                ! and e^T can excite to/from the same orbital, requiring
                                ! a different spawning routine
                                call linked_spawner_ccmc(rng(it), sys, qmc_spawn%cutoff, real_factor, cluster(it), &
                                          gen_excit_ptr, nspawned, connection, nspawnings_total, fexcit, ldet(it), &
                                          rdet(it), left_cluster(it), right_cluster(it))
                            else
                                call spawner_ccmc(rng(it), sys, qmc_spawn%cutoff, real_factor, cdet(it), cluster(it), &
                                          gen_excit_ptr, nspawned, connection, nspawnings_total)
                            end if

                           if (nspawned /= 0_int_p) then
                               if (cluster(it)%excitation_level == huge(0)) then
                                   call create_spawned_particle_ptr(sys%basis, cdet(it), connection, nspawned, 1, qmc_spawn, fexcit)
                               else
                                   call create_spawned_particle_ptr(sys%basis, cdet(it), connection, nspawned, 1, qmc_spawn)
                               end if
                               if (abs(nspawned) > bloom_threshold) call accumulate_bloom_stats(bloom_stats, nspawned)
                           end if
                        end do

                        ! Does the cluster collapsed onto D0 produce
                        ! a determinant is in the truncation space?  If so, also
                        ! need to attempt a death/cloning step.
                        ! optimisation: call only once per iteration for clusters of size 0 or 1 for ccmc_full_nc.
                        if (cluster(it)%excitation_level <= truncation_level) then
                            ! Clusters above size 2 can't die in linked ccmc.
                            if ((.not. linked_ccmc) .or. cluster(it)%nexcitors <= 2) then
                                ! Do death for non-composite clusters directly and in a separate loop
                                if (cluster(it)%nexcitors >= 2 .or. .not. ccmc_full_nc) then
                                    call stochastic_ccmc_death(rng(it), real_factor, sys, cdet(it), cluster(it), &
                                            junk3, junk2, junk3)
                                end if
                            end if
                        end if

                    end if

                end do
                !$omp end do

                if (ccmc_full_nc .and. tot_walkers > 0) then
                    ! Do death exactly and directly for non-composite clusters
                    !$omp do schedule(dynamic,200) reduction(+:ndeath,nparticles_change)
                    do iattempt = 1, tot_walkers
                        cdet(it)%data => walker_data(:,iattempt)
                        cdet(it)%f = walker_dets(:,iattempt)
                        cluster(it)%amplitude = walker_population(1,iattempt)
                        if (iattempt == D0_pos) then
                            cluster(it)%nexcitors = 0
                        else
                            cluster(it)%nexcitors = 1
                        end if
                        ! Note we use the (encoded) population directly in
                        ! stochastic_ccmc_death (unlike the previous call, which uses
                        ! cluster%ampltiude) to avoid unnecessary decoding/encoding
                        ! steps (cf comments in stochastic_death for FCIQMC).
                        call stochastic_ccmc_death(rng(it), real_factor, sys, cdet(it), cluster(it), &
                            walker_population(1, iattempt), nparticles_change(1), ndeath)
                    end do
                    !$omp end do
                end if
                !$omp end parallel

                nparticles = nparticles + nparticles_change

                ! Redistribute excips to new processors.
                ! The spawned excips were sent to the correct processors with
                ! the current hash shift, so it's just those in the main list
                ! that we need to deal with.
                if (nprocs > 1) call redistribute_particles(walker_dets, real_factor, walker_population, &
                                                             tot_walkers, nparticles, qmc_spawn)

                call direct_annihilation(sys, rng(0), initiator_approximation, nspawn_events)

                call end_mc_cycle(nspawn_events, ndeath, nattempts_spawn)

            end do

            update_tau = bloom_stats%nblooms_curr > 0

            call end_report_loop(sys, ireport, update_tau, nparticles_old, t1, soft_exit, bloom_stats=bloom_stats)

            if (soft_exit) exit

        end do

        if (parent) write (6,'()')
        call write_bloom_report(bloom_stats)
        call load_balancing_report()

        if (soft_exit) then
            mc_cycles_done = mc_cycles_done + ncycles*ireport
        else
            mc_cycles_done = mc_cycles_done + ncycles*nreport
        end if

        if (dump_restart_file) then
            call dump_restart_hdf5(restart_info_global, mc_cycles_done, nparticles_old)
            if (parent) write (6,'()')
        end if

        ! TODO: deallocation...
!        call dealloc_det_info_t(cdet)
!        cdet%cluster => NULL()
!        deallocate(cluster%excitors, stat=ierr)
!        call check_deallocate('cluster%excitors', ierr)

    end subroutine do_ccmc

    subroutine init_cluster(sys, cluster_size, cdet, cluster)

        ! Allocates cdet and cluster, and their components.

        ! In:
        !    sys: system being studied
        !    cluster_size: the maximum number of excitors allowed in a cluster
        ! Out:
        !    cdet: Array of det_info_t variables, one for each thread, with
        !       components allocated
        !    cluster: Array of cluster_t variables, one for each thread, with
        !       components allocated

        use parallel, only: nthreads
        use determinants, only: det_info_t, alloc_det_info_t
        use ccmc_data, only: cluster_t
        use system, only: sys_t
        use checking, only: check_allocate

        type(sys_t), intent(in) :: sys
        integer, intent(in) :: cluster_size
        type(det_info_t), allocatable, intent(out) :: cdet(:)
        type(cluster_t), allocatable, intent(out) :: cluster(:)

        integer :: i, ierr

        ! Allocate arrays
        allocate(cdet(0:nthreads-1), stat=ierr)
        call check_allocate('cdet', size(cdet), ierr)
        allocate(cluster(0:nthreads-1), stat=ierr)
        call check_allocate('cluster', size(cluster), ierr)

        do i = 0, nthreads-1
            ! Allocate det_info_t and cluster_t components
            call alloc_det_info_t(sys, cdet(i))
            allocate(cluster(i)%excitors(cluster_size), stat=ierr)
            call check_allocate('cluster%excitors', cluster_size, ierr)
        end do

    end subroutine init_cluster

    subroutine find_D0(D0_pos)

        ! Find the reference determinant in the list of walkers

        ! In/Out:
        !    D0_pos: on input, the position of the reference in walker_dets in
        !       the previous iteration (or -1 if it was not on this processor).
        !       On output, the current position.

        use bit_utils, only: bit_str_cmp
        use search, only: binary_search
        use fciqmc_data, only: walker_dets, tot_walkers, f0
        use errors, only: stop_all

        integer, intent(inout) :: D0_pos

        logical :: hit

        if (D0_pos == -1) then
            ! D0 was just moved to this processor.  No idea where it might be...
            call binary_search(walker_dets, f0, 1, tot_walkers, hit, D0_pos)
        else
            select case(bit_str_cmp(f0, walker_dets(:,D0_pos)))
            case(0)
                ! D0 hasn't moved.
                hit = .true.
            case(1)
                ! D0 < walker_dets(:,D0_pos) -- it has moved to earlier in
                ! the list and the old D0_pos is an upper bound.
                call binary_search(walker_dets, f0, 1, D0_pos, hit, D0_pos)
            case(-1)
                ! D0 > walker_dets(:,D0_pos) -- it has moved to later in
                ! the list and the old D0_pos is a lower bound.
                call binary_search(walker_dets, f0, D0_pos, tot_walkers, hit, D0_pos)
            end select
        end if
        if (.not.hit) call stop_all('find_D0', 'Cannot find reference!')

    end subroutine find_D0

    subroutine select_cluster(rng, basis, real_factor, nattempts, normalisation, D0_pos, cumulative_excip_pop, &
                              tot_excip_pop, min_size, max_size, cdet, cluster)

        ! Select a random cluster of excitors from the excitors on the
        ! processor.  A cluster of excitors is itself an excitor.  For clarity
        ! (if not technical accuracy) in comments we shall distinguish between
        ! the cluster of excitors and a single excitor, from a set of which the
        ! cluster is formed.

        ! In:
        !    basis: information about the single-particle basis.
        !    nattempts: the number of times (on this processor) a random cluster
        !        of excitors is generated in the current timestep.
        !    real_factor: the encoding factor by which the stored populations are multiplied
        !       to enable non-integer populations.
        !    normalisation: intermediate normalisation factor, N_0, where we use the
        !       wavefunction ansatz |\Psi_{CC}> = N_0 e^{T/N_0} | D_0 >.
        !    D0_pos: position in the excip list of the reference.  Must be negative
        !       if the reference is not on the processor.
        !    cumulative_excip_population: running cumulative excip population on
        !        all excitors; i.e. cumulative_excip_population(i) = sum(walker_population(1:i)).
        !    tot_excip_pop: total excip population.
        !    min_size: the minimum size cluster to allow.
        !    max_size: the maximum size cluster to allow.

        ! NOTE: cumulative_excip_pop and tot_excip_pop ignore the population on the
        ! reference as excips on the reference cannot form a cluster and the rounds the
        ! population on all other excitors to the nearest integer (for convenience--see
        ! comments in do_ccmc).  Both these quantities should be generated by
        ! cumulative_population (or be in the same format).

        ! In/Out:
        !    rng: random number generator.
        !    cdet: information about the cluster of excitors applied to the
        !        reference determinant.  This is a bare det_info_t variable on input
        !        with only the relevant fields allocated.  On output the
        !        appropriate (system-specific) fields have been filled by
        !        decoding the bit string of the determinant formed from applying
        !        the cluster to the reference determinant.
        !    cluster:
        !        Additional information about the cluster of excitors.  On
        !        input this is a bare cluster_t variable with the excitors array
        !        allocated to the maximum number of excitors in a cluster.  On
        !        output all fields in cluster have been set.

        use basis_types, only: basis_t
        use calc, only: truncation_level, linked_ccmc
        use determinants, only: det_info_t
        use ccmc_data, only: cluster_t
        use excitations, only: get_excitation_level
        use dSFMT_interface, only: dSFMT_t, get_rand_close_open
        use fciqmc_data, only: f0, tot_walkers, walker_population, walker_dets, walker_data, initiator_population
        use proc_pointers, only: decoder_ptr
        use utils, only: factorial
        use search, only: binary_search
        use sort, only: insert_sort
        use parallel, only: nprocs

        type(basis_t), intent(in) :: basis
        integer(int_64), intent(in) :: nattempts
        integer(int_p), intent(in) :: real_factor
        integer, intent(in) :: D0_pos
        real(p), intent(in) :: normalisation
        integer(int_p), intent(in) :: cumulative_excip_pop(:), tot_excip_pop
        integer :: min_size, max_size
        type(dSFMT_t), intent(inout) :: rng
        type(det_info_t), intent(inout) :: cdet
        type(cluster_t), intent(inout) :: cluster

        real(p) :: rand, psize, cluster_population, excitor_pop
        integer :: i, pos, prev_pos, excitor_sgn
        integer(int_p) :: pop(max_size)
        logical :: hit, allowed, all_allowed

        ! We shall accumulate the factors which comprise cluster%pselect as we go.
        !   cluster%pselect = n_sel p_size p_clust
        ! where
        !   n_sel   is the number of cluster selections made;
        !   p_size  is the probability of choosing a cluster of that size;
        !   p_clust is the probability of choosing a specific cluster given
        !           the choice of size.

        ! Each processor does nattempts.
        ! However:
        ! * if min_size=0, then each processor is allowed to select the reference (on
        !   average) nattempts/2 times.  Hence in order to have selection probabilities
        !   consistent and independent of the number of processors being used (which
        !   amounts to a processor-dependent timestep scaling), we need to multiply the
        !   probability the reference is selected by nprocs.
        ! * assuming each excitor spends (on average) the same amount of time on each
        !   processor, the probability that X different excitors are on the same processor
        !   at a given timestep is 1/nprocs^{X-1).
        ! The easiest way to handle both of these is to multiply the number of attempts by
        ! the number of processors here and then deal with additional factors of 1/nprocs
        ! when creating composite clusters.
        ! NB within a processor those nattempts can be split amongst OpenMP
        ! threads though that doesn't affect this probability.
        cluster%pselect = nattempts*nprocs

        ! Select the cluster size, i.e. the number of excitors in a cluster.
        ! For a given truncation_level, only clusters containing at most
        ! truncation_level+2 excitors.
        ! Following the process described by Thom in 'Initiator Stochastic
        ! Coupled Cluster Theory' (unpublished), each size, n_s, has probability
        ! p(n_s) = 1/2^(n_s+1), n_s=0,truncation_level and p(truncation_level+2)
        ! is such that \sum_{n_s=0}^{truncation_level+2} p(n_s) = 1.

        ! This procedure is modified so that clusters of size min_size+n_s
        ! has probability 1/2^(n_s+1), and the max_size picks up the remaining
        ! probability from the series.
        rand = get_rand_close_open(rng)
        psize = 0.0_p
        cluster%nexcitors = -1
        do i = 0, max_size-min_size-1
            psize = psize + 1.0_p/2**(i+1)
            if (rand < psize) then
                ! Found size!
                cluster%nexcitors = i+min_size
                cluster%pselect = cluster%pselect/2**(i+1)
                exit
            end if
        end do
        ! If not set, then must be the largest possible cluster
        if (cluster%nexcitors == -1) then
            cluster%nexcitors = max_size
            cluster%pselect = cluster%pselect*(1.0_p - psize)
        end if

        ! Initiator approximation: no point using a CAS so just use the populations.
        ! This is sufficiently quick that we'll just do it in all cases, even
        ! when not using the initiator approximation.  This matches the approach
        ! used by Alex Thom in 'Initiator Stochastic Coupled Cluster Theory'
        ! (unpublished).
        ! Assume all excitors in the cluster are initiators (initiator_flag=0)
        ! until proven otherwise (initiator_flag=1).
        cdet%initiator_flag = 0

        ! Assume cluster is allowed unless collapse_cluster finds out otherwise
        ! when collapsing/combining excitors or if it could never have been
        ! valid
        allowed = min_size <= max_size
        ! For linked coupled cluster we keep building the cluster after a
        ! disallowed excitation so need to know if there has been a disallowed
        ! excitation at all
        all_allowed = allowed

        select case(cluster%nexcitors)
        case(0)
            call create_null_cluster(cluster%pselect, normalisation, cdet, cluster)
        case default
            ! Select cluster from the excitors on the current processor with
            ! probability for choosing an excitor proportional to the excip
            ! population on that excitor.  (For convenience, we use a probability
            ! proportional to the nint(pop), as it makes finding the right excitor
            ! much easier, especially for the non-composite algorithm, as well as
            ! selecting excitors with the correct (relative) probability.  The
            ! additional fractional weight is taken into account in the amplitude.)
            !
            ! Rather than selecting one excitor at a time and adding it to the
            ! cluster, select all excitors and then find their locations and
            ! apply them.  This allows us to sort by population first (as the
            ! number of excitors is small) and hence allows for a more efficient
            ! searching of the cumulative population list.
            do i = 1, cluster%nexcitors
                ! Select a position in the excitors list.
                pop(i) = int(get_rand_close_open(rng)*tot_excip_pop, int_p) + 1
            end do
            call insert_sort(pop(:cluster%nexcitors))
            prev_pos = 1
            do i = 1, cluster%nexcitors
                call binary_search(cumulative_excip_pop, pop(i), prev_pos, tot_walkers, hit, pos)
                ! Not allowed to select the reference as it is not an excitor.
                ! Because we treat (for the purposes of the cumulative
                ! population) the reference to have 0 excips, then
                ! cumulative_excip_pop(D0_pos) = cumulative_excip_pop(D0_pos-1).
                ! The binary search algorithm assumes each value in the array
                ! being searched is unique, which is not true, so we can
                ! accidentally find D0_pos.  As we want to find pos such that
                ! cumulative_excip_pop(pos-1) < pop <= cumulative_excip_pop(pos),
                ! then this means we actually need the slot before D0_pos.
                ! Correcting for this accident is much easier than producing an
                ! array explicitly without D0...
                if (pos == D0_pos) pos = pos - 1
                excitor_pop = real(walker_population(1,pos),p)/real_factor
                if (i == 1) then
                    ! First excitor 'seeds' the cluster:
                    cdet%f = walker_dets(:,pos)
                    cdet%data => walker_data(:,pos) ! Only use if cluster is non-composite!
                    cluster_population = excitor_pop
                    ! Counter the additional *nprocs above.
                    cluster%pselect = cluster%pselect/nprocs
                else
                    call collapse_cluster(basis, walker_dets(:,pos), excitor_pop, cdet%f, &
                                          cluster_population, allowed)
                    if (.not.allowed) then
                        if (.not.linked_ccmc) exit
                        all_allowed = .false.
                    end if
                    ! Each excitor spends the same amount of time on each processor on
                    ! average.  If this excitor is different from the previous excitor,
                    ! then the probability this excitor is on the same processor as the
                    ! previous excitor is 1/nprocs.  (Note choosing the same excitor
                    ! multiple times is valid in linked CC.)
                    if (pos /= prev_pos) cluster%pselect = cluster%pselect/nprocs
                end if
                ! If the excitor's population is below the initiator threshold, we remove the
                ! initiator status for the cluster
                if (abs(excitor_pop) <= initiator_population) cdet%initiator_flag = 1
                ! Probability of choosing this excitor = nint(pop)/tot_pop.
                cluster%pselect = (cluster%pselect*nint(abs(excitor_pop)))/tot_excip_pop
                cluster%excitors(i)%f => walker_dets(:,pos)
                prev_pos = pos
            end do

            if (allowed) cluster%excitation_level = get_excitation_level(f0, cdet%f)
            ! To contribute the cluster must be within a double excitation of
            ! the maximum excitation included in the CC wavefunction.
            if (cluster%excitation_level > truncation_level+2) allowed = .false.

            if (allowed.or.linked_ccmc) then
                ! We chose excitors with a probability proportional to their
                ! occupation.  However, because (for example) the cluster t_X t_Y
                ! and t_Y t_X collapse onto the same excitor (where X and Y each
                ! label an excitor), the probability of selecting a given cluster is
                ! proportional to the number of ways the cluster could have been
                ! formed.  (One can view this factorial contribution as the
                ! factorial prefactors in the series expansion of e^T---see Eq (8)
                ! in the module-level comments.)
                ! If two excitors in the cluster are the same, the factorial
                ! overcounts the number of ways the cluster could have been formed
                ! but the extra factor(s) of 2 are cancelled by a similar
                ! overcounting in the calculation of hmatel.
                cluster%pselect = cluster%pselect*factorial(cluster%nexcitors)

                ! Sign change due to difference between determinant
                ! representation and excitors and excitation level.
                call convert_excitor_to_determinant(cdet%f, cluster%excitation_level, cluster%cluster_to_det_sign, f0)

                ! Normalisation factor for cluster%amplitudes...
                cluster%amplitude = cluster_population/(real(normalisation,p)**(cluster%nexcitors-1))
            else
                ! Simply set excitation level to a too high (fake) level to avoid
                ! this cluster being used.
                cluster%excitation_level = huge(0)
            end if

            if (.not.all_allowed) cluster%excitation_level = huge(0)

        end select

    end subroutine select_cluster

    subroutine create_null_cluster(prob, D0_normalisation, cdet, cluster)

        ! Create a cluster with no excitors in it, and set it to have
        ! probability of generation prob.

        ! In:
        !    prob: The probability we set in it of having been generated
        !    D0_normalisation:  The number of excips at the reference (which
        !        will become the amplitude of this cluster)

        ! In/Out:
        !    cdet: information about the cluster of excitors applied to the
        !        reference determinant.  This is a bare det_info variable on input
        !        with only the relevant fields allocated.  On output the
        !        appropriate (system-specific) fields have been filled by
        !        decoding the bit string of the determinant formed from applying
        !        the cluster to the reference determinant.
        !    cluster:
        !        Additional information about the cluster of excitors.  On
        !        input this is a bare cluster_t variable with the excitors array
        !        allocated to the maximum number of excitors in a cluster.  On
        !        output all fields in cluster have been set.

        use determinants, only: det_info_t
        use ccmc_data, only: cluster_t
        use fciqmc_data, only: f0, initiator_population

        real(p), intent(in) :: prob
        real(p), intent(in) :: D0_normalisation
        type(det_info_t), intent(inout) :: cdet
        type(cluster_t), intent(inout) :: cluster

        ! Note only one null cluster to choose => p_clust = 1.
        cluster%pselect = prob

        cluster%nexcitors = 0

        ! Initiator approximation: no point using a CAS so just use the populations.
        ! This is sufficiently quick that we'll just do it in all cases, even
        ! when not using the initiator approximation.  This matches the approach
        ! used by Alex Thom in 'Initiator Stochastic Coupled Cluster Theory'
        ! (unpublished).
        ! Surely the reference has an initiator population?
        cdet%initiator_flag = 0

        ! Must be the reference.
        cdet%f = f0
        cluster%excitation_level = 0
        cluster%amplitude = D0_normalisation
        cluster%cluster_to_det_sign = 1
        if (cluster%amplitude <= initiator_population) then
             ! Something has gone seriously wrong and the CC
             ! approximation is (most likely) not suitably for this system.
             ! Let the user be an idiot if they want to be...
             cdet%initiator_flag = 1
        end if

    end subroutine create_null_cluster

    subroutine select_cluster_non_composite(real_factor, iexcip, iexcip_pos, nattempts, normalisation, D0_pos, &
                                            cumulative_excip_pop, tot_excip_pop, cdet, cluster)

        ! Select (deterministically) the non-composite cluster containing only
        ! the single excitor iexcitor and set the same information as select_cluster.

        ! In:
        !    real_factor: the encoding factor by which the stored populations are multiplied
        !       to enable non-integer populations.
        !    iexcip: the index (in range [1,tot_excip_pop]) of the excip to select.
        !    nattempts: the number of times (on this processor) a random cluster
        !        of excitors is generated in the current timestep.
        !    normalisation: intermediate normalisation factor, N_0, where we use the
        !       wavefunction ansatz |\Psi_{CC}> = N_0 e^{T/N_0} | D_0 >.
        !    D0_pos: position in the excip list of the reference.
        !    cumulative_excip_population: running cumulative excip population on
        !        all excitors; i.e. cumulative_excip_population(i) = sum(walker_population(1:i)).
        !    tot_excip_pop: total excip population.

        ! NOTE: cumulative_excip_pop and tot_excip_pop ignore the population on the
        ! reference as excips on the reference cannot form a cluster and the rounds the
        ! population on all other excitors to the nearest integer (for convenience--see
        ! comments in do_ccmc).  Both these quantities should be generated by
        ! cumulative_population (or be in the same format).

        ! In/Out:
        !    iexcip_pos: on output position of iexcip in the
        !        cumulative_excip_pop list.  Set to 1 on the initial call and use
        !        the previous return value (or a smaller number) on subsequent
        !        calls.  WARNING: we assume that this is a minimum value for the
        !        position of iexcip (hence loop over excips in order or reset
        !        iexcip pos each time).
        !    cdet: information about the cluster of excitors applied to the
        !        reference determinant.  This is a bare det_info variable on input
        !        with only the relevant fields allocated.  On output the
        !        appropriate (system-specific) fields have been filled by
        !        decoding the bit string of the determinant formed from applying
        !        the cluster to the reference determinant.
        !    cluster:
        !        Additional information about the cluster of excitors.  On
        !        input this is a bare cluster_t variable with the excitors array
        !        allocated to the maximum number of excitors in a cluster.  On
        !        output all fields in cluster have been set.

        use determinants, only: det_info_t
        use ccmc_data, only: cluster_t
        use excitations, only: get_excitation_level
        use fciqmc_data, only: f0, tot_walkers, walker_population, walker_dets, walker_data, initiator_population
        use search, only: binary_search

        integer(int_p), intent(in) :: real_factor
        integer(int_64), intent(in) :: iexcip, nattempts
        integer, intent(inout) :: iexcip_pos
        integer, intent(in) :: D0_pos
        real(p), intent(in) :: normalisation
        integer(int_p), intent(in) :: cumulative_excip_pop(:), tot_excip_pop
        type(det_info_t), intent(inout) :: cdet
        type(cluster_t), intent(inout) :: cluster
        real(p) :: excitor_pop

        ! We shall accumulate the factors which comprise cluster%pselect as we go.
        !   cluster%pselect = n_sel p_size p_clust
        ! where
        !   n_sel   is the number of cluster selections made (by this
        !           processor);
        !   p_size  is the probability of choosing a cluster of that size (1 in this case);
        !   p_clust is the probability of choosing a specific cluster given
        !           the choice of size.

        ! This excitor can only be selected on this processor and only one excitor is
        ! selected in the cluster, so unlike selecting the reference or composite
        ! clusters, there are no additional factors of nprocs or 1/nprocs to include.
        cluster%pselect = nattempts

        cluster%nexcitors = 1

        ! Initiator approximation: no point using a CAS so just use the populations.
        ! This is sufficiently quick that we'll just do it in all cases, even
        ! when not using the initiator approximation.  This matches the approach
        ! used by Alex Thom in 'Initiator Stochastic Coupled Cluster Theory'
        ! (unpublished).
        ! Assume all excitors in the cluster are initiators (initiator_flag=0)
        ! until proven otherwise (initiator_flag=1).
        cdet%initiator_flag = 0

        ! It is more convenient to find the excitor on which the iexcip-th excip resides
        ! rather than looping over all excips explicitly (as in fciqmc) as it enables us
        ! to use the same control loop for all CCMC spawning which is then simpler and
        ! more performant for OpenMP parallelisation.

        ! Note that whilst we select each excip in turn, we actually set the amplitude to
        ! the population of excips on that excitor and the selection probability to the
        ! ratio of the population and the total population.  These factors cancel out in
        ! the spawning attempt (see spawner_ccmc) but doing so means that cluster is set
        ! here is an identical fashion to select_cluster.

        ! Most of the time the excip is either on the current position or the
        ! next one, so special case to avoid the loop overhead.
        if (cumulative_excip_pop(iexcip_pos) >= iexcip) then
            ! Do nothing---already on the right position
        else if (cumulative_excip_pop(iexcip_pos+1) >= iexcip) then
            ! In the next slot...
            iexcip_pos = iexcip_pos + 1
        else
            ! Need to hunt for it (ie the reference position is in the way).
            iexcip_pos = iexcip_pos + 1
            do
                if (cumulative_excip_pop(iexcip_pos) >= iexcip .and. cumulative_excip_pop(iexcip_pos-1) < iexcip) exit
                iexcip_pos = iexcip_pos + 1
            end do
        end if
        ! Adjust for reference---cumulative_excip_pop(D0_pos) = cumulative_excip_pop(D0_pos-1).
        if (iexcip_pos == D0_pos) iexcip_pos = iexcip_pos - 1

        cdet%f = walker_dets(:,iexcip_pos)
        cdet%data => walker_data(:,iexcip_pos)
        cluster%excitors(1)%f => walker_dets(:,iexcip_pos)
        excitor_pop = real(walker_population(1,iexcip_pos),p)/real_factor
        if (abs(excitor_pop) <= initiator_population) cdet%initiator_flag = 1
        ! pclust = |nint(population)|/total_population, as just a single excitor in the cluster..
        cluster%pselect = (cluster%pselect*nint(abs(excitor_pop)))/tot_excip_pop
        cluster%excitation_level = get_excitation_level(f0, cdet%f)
        cluster%amplitude = excitor_pop

        ! Sign change due to difference between determinant
        ! representation and excitors and excitation level.
        call convert_excitor_to_determinant(cdet%f, cluster%excitation_level, cluster%cluster_to_det_sign, f0)

    end subroutine select_cluster_non_composite

    subroutine spawner_ccmc(rng, sys, spawn_cutoff, real_factor, cdet, cluster, gen_excit_ptr, nspawn, connection, &
                            nspawnings_total)

        ! Attempt to spawn a new particle on a connected excitor with
        ! probability
        !     \tau |<D'|H|D_s> A_s|
        !   -------------------------
        !   n_sel p_s p_clust p_excit
        ! where |D_s> is the determinant formed by applying the excitor to the
        ! reference determinant, A_s is the amplitude and D' is the determinant
        ! formed from applying a connected excitor to the reference determinant.
        ! See comments in select_cluster about n_sel, p_s and p_clust.  p_excit
        ! is the probability of choosing D' given D_s.

        ! This is just a thin wrapper around a system-specific excitation
        ! generator and a utility function.  We need to modify the spawning
        ! probability compared to the FCIQMC algorithm as we spawn from multiple
        ! excips at once (in FCIQMC we allow each psip to spawn individually)
        ! and have additional probabilities to take into account.

        ! This routine will only attempt one spawning event, but needs to know
        ! the total number attempted for this cluster which is passed into
        ! nspawnings_total.

        ! In linked CCMC, the probability of spawning is modified by changing
        ! the matrix elements <D'|H|D_s> so that only linked diagrams are used
        ! for spawning.

        ! In:
        !    sys: system being studied.
        !    spawn_cutoff: The size of the minimum spawning event allowed, in
        !        the encoded representation. Events smaller than this will be
        !        stochastically rounded up to this value or down to zero.
        !    real_factor: The factor by which populations are multiplied to
        !        enable non-integer populations.
        !    cdet: info on the current excitor (cdet) that we will spawn
        !        from.
        !    cluster: information about the cluster which forms the excitor.  In
        !        particular, we use the amplitude, cluster_to_det_sign and pselect
        !        (i.e. n_sel.p_s.p_clust) attributes in addition to any used in
        !        the excitation generator.
        !    gen_excit_ptr: procedure pointer to excitation generators.
        !        gen_excit_ptr%full *must* be set to a procedure which generates
        !        a complete excitation.
        ! In/Out:
        !    rng: random number generator.
        !    nspawnings_total: The total number of spawnings attemped by the current cluster
        !        in the current timestep.
        ! Out:
        !    nspawn: number of particles spawned, in the encoded representation.
        !        0 indicates the spawning attempt was unsuccessful.
        !    connection: excitation connection between the current excitor
        !        and the child excitor, on which progeny are spawned.

        use ccmc_data, only: cluster_t
        use determinants, only: det_info_t
        use dSFMT_interface, only: dSFMT_t
        use excitations, only: excit_t, create_excited_det, get_excitation_level
        use fciqmc_data, only: f0
        use proc_pointers, only: gen_excit_ptr_t
        use spawning, only: attempt_to_spawn
        use system, only: sys_t
        use parallel, only: iproc
        use calc, only: linked_ccmc
        use const, only: depsilon

        type(sys_t), intent(in) :: sys
        integer(int_p), intent(in) :: spawn_cutoff
        integer(int_p), intent(in) :: real_factor
        type(det_info_t), intent(in) :: cdet
        type(cluster_t), intent(in) :: cluster
        type(dSFMT_t), intent(inout) :: rng
        integer, intent(in) :: nspawnings_total
        type(gen_excit_ptr_t), intent(in) :: gen_excit_ptr
        integer(int_p), intent(out) :: nspawn
        type(excit_t), intent(out) :: connection

        ! We incorporate the sign of the amplitude into the Hamiltonian matrix
        ! element, so we 'pretend' to attempt_to_spawn that all excips are
        ! actually spawned by positive excips.
        integer(int_p), parameter :: parent_sign = 1_int_p
        real(p) :: hmatel, pgen
        integer(i0) :: fexcit(sys%basis%string_len), funlinked(sys%basis%string_len)
        integer :: excitor_sign, excitor_level
        logical :: linked, single_unlinked

        ! 1. Generate random excitation.
        ! Note CCMC is not (yet, if ever) compatible with the 'split' excitation
        ! generators of the sys%lattice%lattice models.  It is trivial to implement and (at
        ! least for now) is left as an exercise to the interested reader.
        call gen_excit_ptr%full(rng, sys, cdet, pgen, connection, hmatel)

        if (linked_ccmc .and. abs(hmatel) > depsilon) then
            ! For Linked Coupled Cluster we reject any spawning where the
            ! Hamiltonian is not linked to every cluster operator
            ! The matrix element to be evaluated is not <D_j|H a_i|D0> but <D_j|[H,a_i]|D0>
            ! (and similarly for composite clusters)
            if (cluster%nexcitors > 0) then
                ! Check whether this is an unlinked diagram - if so, the matrix element is 0 and
                ! no spawning is attempted
                call linked_excitation(sys%basis, connection, cluster, linked, single_unlinked, funlinked)
                if (.not. linked) then
                    hmatel = 0.0_p
                else if (single_unlinked) then
                    ! Single excitation: need to modify the matrix element
                    ! Subtract off the matrix element from the cluster without
                    ! the unlinked a_i operator
                    hmatel = hmatel - unlinked_commutator(sys, connection, cluster, cdet%f, funlinked)
                end if
            end if
        end if

        ! 2, Apply additional factors.
        hmatel = hmatel*cluster%amplitude*cluster%cluster_to_det_sign
        pgen = pgen*cluster%pselect*nspawnings_total

        ! 3. Attempt spawning.
        nspawn = attempt_to_spawn(rng, spawn_cutoff, real_factor, hmatel, pgen, parent_sign)

        if (nspawn /= 0_int_p) then
            ! 4. Convert the random excitation from a determinant into an
            ! excitor.  This might incur a sign change and hence result in
            ! a change in sign to the sign of the progeny.
            ! This is the same process as excitor to determinant and hence we
            ! can reuse code...
            call create_excited_det(sys%basis, cdet%f, connection, fexcit)
            excitor_level = get_excitation_level(f0, fexcit)
            call convert_excitor_to_determinant(fexcit, excitor_level, excitor_sign, f0)
            if (excitor_sign < 0) nspawn = -nspawn
        end if

    end subroutine spawner_ccmc

    subroutine stochastic_ccmc_death(rng, real_factor, sys, cdet, cluster, population, tot_population, ndeath)

        ! Attempt to 'die' (ie create an excip on the current excitor, cdet%f)
        ! with probability
        !    \tau |<D_s|H|D_s> A_s|
        !    ----------------------
        !       n_sel p_s p_clust
        ! where |D_s> is the determinant formed by applying the excitor to the
        ! reference determinant and A_s is the amplitude.  See comments in
        ! select_cluster about the probabilities.

        ! When doing linked CCMC, the matrix elements
        !   <D_s|H|D_s> = <D_s|H T^n|D_0>
        ! are replaced by
        !   <D_s|[..[H,T],..T]|D_0>
        ! which changes the death probabilities, and also means the shift only
        ! applies on the reference determinant.

        ! In:
        !    sys: system being studied.
        !    real_factor: the encoding factor by which the stored populations are multiplied
        !       to enable non-integer populations.
        !    cdet: info on the current excitor (cdet) that we will spawn
        !        from.
        !    cluster: information about the cluster which forms the excitor.
        ! In/Out:
        !    rng: random number generator.
        !    ndeath: running (encoded) total of number of particles killed/cloned.
        !    population: If a non-composite cluster, the (encoded) population on it
        !    tot_population: total number of particles.

        use const, only: dp
        use ccmc_data, only: cluster_t
        use determinants, only: det_info_t
        use fciqmc_data, only: tau, shift, H00, f0, qmc_spawn
        use excitations, only: excit_t, get_excitation_level
        use proc_pointers, only: sc0_ptr, create_spawned_particle_ptr
        use spawning, only: create_spawned_particle_truncated
        use dSFMT_interface, only: dSFMT_t, get_rand_close_open
        use system, only: sys_t
        use calc, only: linked_ccmc, ccmc_full_nc

        type(sys_t), intent(in) :: sys
        integer(int_p), intent(in) :: real_factor
        type(det_info_t), intent(in) :: cdet
        type(cluster_t), intent(in) :: cluster
        type(dSFMT_t), intent(inout) :: rng
        integer(int_p), intent(inout) :: population, ndeath
        real(dp), intent(inout) :: tot_population

        real(p) :: pdeath, KiiAi
        integer(int_p) :: nkill, old_pop
        type(excit_t), parameter :: null_excit = excit_t( 0, [0,0,0,0], [0,0,0,0], .false.)

        ! Spawning onto the same excitor so no change in sign due to
        ! a difference in the sign of the determinant formed from applying the
        ! parent excitor to the reference and that formed from applying the
        ! child excitor.
        if (linked_ccmc) then
            ! For linked coupled cluster we only apply the shift to the
            ! reference determinant
            select case (cluster%nexcitors)
            case(0)
                ! Death on the reference is unchanged
                KiiAi = (-shift(1))*cluster%amplitude
            case(1)
                ! Evaluating the commutator gives
                ! <D1|[H,a1]|D0> = <D1|H|D1> - <D0|H|D0>
                KiiAi = cdet%data(1)*cluster%amplitude
            case(2)
                ! Evaluate the commutator
                ! The cluster operators are a1 and a2 (with a1 D0 = D1, a2 D0 = D2,
                ! a1 a2 D0 = D3) so the commutator gives:
                ! <D3|[[H,a1],a2]|D0> = <D3|H|D3> - <D2|H|D2> - <D1|H|D1> + <D0|H|D0>
                KiiAi = (sc0_ptr(sys, cdet%f) - sc0_ptr(sys, cluster%excitors(1)%f) &
                    - sc0_ptr(sys, cluster%excitors(2)%f) + H00)*cluster%amplitude
            case default
                ! At most two cluster operators can be linked to the diagonal
                ! part of H so this must be an unlinked cluster
                KiiAi = 0.0_p
            end select
        else
            select case (cluster%nexcitors)
            case(0)
                KiiAi = (-shift(1))*cluster%amplitude
            case(1)
                KiiAi = (cdet%data(1) - shift(1))*cluster%amplitude
            case default
                KiiAi = (sc0_ptr(sys, cdet%f) - H00 - shift(1))*cluster%amplitude
            end select
        end if

        if (ccmc_full_nc .and. cluster%nexcitors <=1) then
            ! Death is attempted exactly once on this cluster regardless of pselect.
            ! Population passed in in cluster%amplitude is in the *encoded* form.
            pdeath = tau*abs(KiiAi)
        else
            ! Amplitude is the decoded value.  Scale here so death is performed exactly (bar precision).
            ! See comments in stochastic_death.
            KiiAi = real_factor*KiiAi
            pdeath = tau*abs(KiiAi)/cluster%pselect
        end if

        if (pdeath < qmc_spawn%cutoff) then
            ! Calling death once per excip (and hence with a low pselect) without any
            ! stochastic rounding leads to a large number of excips being spawned with low
            ! weight (with the death then performed during annihilation).  This is not
            ! good for performance of the communication and an annihilation algorithms, so
            ! stochastically round here to overcome this.  Unlike in FCIQMC, death in CCMC
            ! can spawn new particles on basis functions that are not yet occupied so
            ! treating it on the same footing as death is not the worst idea...
            ! Note if death is called once per cluster of size 0 and 1, then this branch
            ! is unlikely to be triggered and death will be performed exactly, as in FCIQMC.
            if (pdeath > get_rand_close_open(rng)*qmc_spawn%cutoff) then
                nkill = qmc_spawn%cutoff
            else
                nkill = 0_int_p
            end if
        else
            ! Number that will definitely die
            nkill = int(pdeath,int_p)
            ! Stochastic death...
            pdeath = pdeath - nkill
            if (pdeath > get_rand_close_open(rng)) nkill = nkill + 1
        end if

        if (nkill /= 0) then
            ! Create nkill excips with sign of -K_ii A_i
            if (KiiAi > 0) nkill = -nkill
!            cdet%initiator_flag=0  !All death is allowed
            if (ccmc_full_nc .and. cluster%nexcitors <= 1) then
                ! Kill directly for single excips
                ! This only works in the full non composite algorithm as otherwise the
                ! population on an excip can still be needed if it as selected as (part of)
                ! another cluster. It is also necessary that death is not done until after
                ! all spawning attempts from the excip
                old_pop = population
                population = population + nkill
                ! Also need to update total population
                tot_population = tot_population + real(abs(population)-abs(old_pop),dp)/real_factor
                ndeath = ndeath + abs(nkill)
            else
                ! The excitor might be a composite cluster so we'll just create
                ! excips in the spawned list and allow the annihilation process to take
                ! care of the rest.
                ! Pass through a null excitation so that we create a spawned particle on
                ! the current excitor.
                call create_spawned_particle_ptr(sys%basis, cdet, null_excit, nkill, 1, qmc_spawn)
            end if
        end if

    end subroutine stochastic_ccmc_death

    pure subroutine collapse_cluster(basis, excitor, excitor_population, cluster_excitor, cluster_population, allowed)

        ! Collapse two excitors.  The result is returned in-place.

        ! In:
        !    basis: information about the single-particle basis.
        !    excitor: bit string of the Slater determinant formed by applying
        !        the excitor, e1, to the reference determinant.
        !    excitor_population: number of excips on the excitor e1.
        ! In/Out:
        !    cluster_excitor: bit string of the Slater determinant formed by applying
        !        the excitor, e2, to the reference determinant.
        !    cluster_population: number of excips on the 'cluster' excitor, e2.
        ! Out:
        !    allowed: true if excitor e1 can be applied to excitor e2 (i.e. e1
        !       and e2 do not involve exciting from/to the any identical
        !       spin-orbitals).

        ! On input, cluster excitor refers to an existing excitor, e2.  On output,
        ! cluster excitor refers to the excitor formed from applying the excitor
        ! e1 to the cluster e2.
        ! ***WARNING***: if allowed is false then cluster_excitor is *not* updated.

        use basis_types, only: basis_t
        use fciqmc_data, only: f0

        use bit_utils, only: count_set_bits
        use const, only: i0_end

        type(basis_t), intent(in) :: basis
        integer(i0), intent(in) :: excitor(basis%string_len)
        real(p), intent(in) :: excitor_population
        integer(i0), intent(inout) :: cluster_excitor(basis%string_len)
        real(p), intent(inout) :: cluster_population
        logical,  intent(out) :: allowed

        integer :: ibasis, ibit
        integer(i0) :: excitor_excitation(basis%string_len)
        integer(i0) :: excitor_annihilation(basis%string_len)
        integer(i0) :: excitor_creation(basis%string_len)
        integer(i0) :: cluster_excitation(basis%string_len)
        integer(i0) :: cluster_annihilation(basis%string_len)
        integer(i0) :: cluster_creation(basis%string_len)
        integer(i0) :: permute_operators(basis%string_len)

        ! Apply excitor to the cluster of excitors.

        ! orbitals involved in excitation from reference
        excitor_excitation = ieor(f0, excitor)
        cluster_excitation = ieor(f0, cluster_excitor)
        ! annihilation operators (relative to the reference)
        excitor_annihilation = iand(excitor_excitation, f0)
        cluster_annihilation = iand(cluster_excitation, f0)
        ! creation operators (relative to the reference)
        excitor_creation = iand(excitor_excitation, excitor)
        cluster_creation = iand(cluster_excitation, cluster_excitor)

        ! First, let's find out if the excitor is valid...
        if (any(iand(excitor_creation,cluster_creation) /= 0) &
                .or. any(iand(excitor_annihilation,cluster_annihilation) /= 0)) then
            ! excitor attempts to excite from an orbital already excited from by
            ! the cluster or into an orbital already excited into by the
            ! cluster.
            ! => not valid
            allowed = .false.

            ! We still use the cluster in linked ccmc so need its amplitude
            cluster_population = cluster_population*excitor_population
        else
            ! Applying the excitor to the existing cluster of excitors results
            ! in a valid cluster.
            allowed = .true.

            ! Combine amplitudes.
            ! Might need a sign change as well...see below!
            cluster_population = cluster_population*excitor_population

            ! Now apply the excitor to the cluster (which is, in its own right,
            ! an excitor).
            ! Consider a cluster, e.g. t_i^a = a^+_a a_i (which corresponds to i->a).
            ! We wish to collapse two excitors, e.g. t_i^a t_j^b, to a single
            ! excitor, e.g. t_{ij}^{ab} = a^+_a a^+_b a_j a_i (where i<j and
            ! a<b).  However t_i^a t_j^b = a^+_a a_i a^+_b a_j.  We thus need to
            ! permute the creation and annihilation operators.  Each permutation
            ! incurs a sign change.

            do ibasis = 1, basis%string_len
                do ibit = 0, i0_end
                    if (btest(excitor_excitation(ibasis),ibit)) then
                        if (btest(f0(ibasis),ibit)) then
                            ! Exciting from this orbital.
                            cluster_excitor(ibasis) = ibclr(cluster_excitor(ibasis),ibit)
                            ! We need to swap it with every annihilation
                            ! operator and every creation operator referring to
                            ! an orbital with a higher index already in the
                            ! cluster.
                            ! Note that an orbital cannot be in the list of
                            ! annihilation operators and the list of creation
                            ! operators.
                            ! First annihilation operators:
                            permute_operators = iand(basis%excit_mask(:,basis%basis_lookup(ibit,ibasis)),cluster_annihilation)
                            ! Now add the creation operators:
                            permute_operators = ior(permute_operators,cluster_creation)
                        else
                            ! Exciting into this orbital.
                            cluster_excitor(ibasis) = ibset(cluster_excitor(ibasis),ibit)
                            ! Need to swap it with every creation operator with
                            ! a lower index already in the cluster.
                            permute_operators = iand(not(basis%excit_mask(:,basis%basis_lookup(ibit,ibasis))),cluster_creation)
                            permute_operators(ibasis) = ibclr(permute_operators(ibasis),ibit)
                        end if
                        if (mod(sum(count_set_bits(permute_operators)),2) == 1) &
                            cluster_population = -cluster_population
                    end if
                end do
            end do

        end if

    end subroutine collapse_cluster

    pure subroutine convert_excitor_to_determinant(excitor, excitor_level, excitor_sign, f)

        ! We usually consider an excitor as a bit string representation of the
        ! determinant formed by applying the excitor (a group of annihilation
        ! and creation operators) to the reference determinant; indeed the
        ! determinant form is required when constructing Hamiltonian matrix
        ! elements.  However, the resulting determinant might actually contain
        ! a sign change, which needs to be absorbed into the (signed) population
        ! of excips on the excitor.

        ! This results from the fact that a determinant, |D>, is defined as:
        !   |D> = a^+_i a^+_j ... a^+_k |0>,
        ! where |0> is the vacuum, a^+_i creates an electron in the i-th
        ! orbital, i<j<...<k and |0> is the vacuum.  An excitor is defined as
        !   t_{ij...k}^{ab...c} = a^+_a a^+_b ... a^+_c a_k ... a_j a_i
        ! where i<j<...<k and a<b<...<c.  (This definition is somewhat
        ! arbitrary; the key thing is to be consistent.)  Hence applying an
        ! excitor to the reference might result in a change of sign, i.e.
        ! t_{ij}^{ab} |D_0> = -|D_{ij}^{ab}>.  As a more concrete example,
        ! consider a set of spin states (as the extension to fermions is
        ! irrelevant to the argument), with the reference:
        !   |D_0> = | 1 2 3 >
        ! and the excitor
        !   t_{13}^{58}
        ! Thus, using |0> to denote the vacuum:
        !   t_{13}^{58} | 1 2 3 > = + a^+_5 a^+_8 a_3 a_1 a^+_1 a^+_2 a^+_3 |0>
        !                         = + a^+_5 a^+_8 a_3 a^+_2 a^+_3 |0>
        !                         = - a^+_5 a^+_8 a_3 a^+_3 a^+_2 |0>
        !                         = - a^+_5 a^+_8 a^+_2 |0>
        !                         = + a^+_5 a^+_2 a^+_8 |0>
        !                         = - a^+_2 a^+_5 a^+_8 |0>
        !                         = - | 2 5 8 >
        ! Similarly
        !   t_{12}^{58} | 1 2 3 > = + a^+_5 a^+_8 a_2 a_1 a^+_1 a^+_2 a^+_3 |0>
        !                         = + a^+_5 a^+_8 a_2 a^+_2 a^+_3 |0>
        !                         = + a^+_5 a^+_8 a^+_3 |0>
        !                         = - a^+_5 a^+_3 a^+_8 |0>
        !                         = + a^+_3 a^+_5 a^+_8 |0>
        !                         = + | 3 5 8 >

        ! This potential sign change must be taken into account; we do so by
        ! absorbing the sign into the signed population of excips on the
        ! excitor.

        ! Essentially taken from Alex Thom's original implementation.

        ! In:
        !    excitor: bit string of the Slater determinant formed by applying
        !        the excitor to the reference determinant.
        !    excitor_level: excitation level, relative to the determinant f,
        !        of the excitor.  Equal to the number of
        !        annihilation (or indeed creation) operators in the excitor.
        !    f: bit string of determinant to which excitor is
        !       applied to generate a new determinant.
        ! Out:
        !    excitor_sign: sign due to applying the excitor to the
        !       determinant f to form a Slater determinant, i.e. < D_i | a_i D_f >,
        !       which is +1 or -1, where D_i is the determinant formed from
        !       applying the cluster of excitors, a_i, to D_f

        use const, only: i0_end

        integer(i0), intent(in) :: excitor(:)
        integer, intent(in) :: excitor_level
        integer, intent(inout) :: excitor_sign
        integer(i0), intent(in) :: f(:)

        integer(i0) :: excitation(size(excitor))
        integer :: ibasis, ibit, ncreation, nannihilation

        ! Bits involved in the excitation from the reference determinant.
        excitation = ieor(f, excitor)

        nannihilation = excitor_level
        ncreation = excitor_level

        excitor_sign = 1

        ! Obtain sign change by (implicitly) constructing the determinant formed
        ! by applying the excitor to the reference determinant.
        do ibasis = 1, size(excitor)
            do ibit = 0, i0_end
                if (btest(f(ibasis),ibit)) then
                    ! Occupied orbital in reference.
                    if (btest(excitation(ibasis),ibit)) then
                        ! Orbital excited from...annihilate electron.
                        ! This amounts to one fewer operator in the cluster through
                        ! which the other creation operators in the determinant must
                        ! permute.
                        nannihilation = nannihilation - 1
                    else
                        ! Orbital is occupied in the reference and once the
                        ! excitor has been applied.
                        ! Permute the corresponding creation operator through
                        ! the remaining creation and annihilation operators of
                        ! the excitor (which operate on orbitals with a higher
                        ! index than the current orbital).
                        ! If the permutation is odd, then we incur a sign
                        ! change.
                        if (mod(nannihilation+ncreation,2) == 1) &
                            excitor_sign = -excitor_sign
                    end if
                else if (btest(excitation(ibasis),ibit)) then
                    ! Orbital excited to...create electron.
                    ! This amounts to one fewer operator in the cluster through
                    ! which the creation operators in the determinant must
                    ! permute.
                    ! Note due to definition of the excitor, it is guaranteed
                    ! that this is created in the correct place, ie there are no
                    ! other operators in the excitor it needs to be interchanged
                    ! with.
                    ncreation = ncreation - 1
                end if
            end do
        end do

    end subroutine convert_excitor_to_determinant

    pure subroutine linked_excitation(basis, connection, cluster, linked, single_unlinked, excitor)

        ! For Linked Coupled Cluster, the only terms of H that need to
        ! be sampled are those which are connected to (ie have a
        ! creation/annihilation operator in common with) each excitor in the
        ! cluster (by Wick's Theorem). This routine tests which excitors are
        ! connected to the Hamiltonian.

        ! In:
        !    basis: information about the single-particle basis
        !    connection: the excitation connecting the current excitor and the
        !       child excitor
        !    cluster: the cluster of excitation operators
        ! Out:
        !    linked: true if the Hamiltonian is connected to the cluster
        !    single_unlinked: true if connection is a single excitation and
        !       cluster contains one excitor that does not share an orbital with
        !       connection. (It is instead connected to the Hamiltonian by the
        !       dummy index in the two-body term \sum_j <aj||ij> a^+_a a^+_j a_j a_i)
        !       Any other excitors in the cluster must share an orbital with connection.
        !    excitor: if single_unlinked is true, this is the bit string of the
        !       excitor not linked to connection (otherwise 0)

        use fciqmc_data, only: f0
        use excitations, only: excit_t, create_excited_det
        use basis_types, only: basis_t
        use ccmc_data, only: cluster_t

        type(basis_t), intent(in) :: basis
        type(excit_t), intent(in) :: connection
        type(cluster_t), intent(in) :: cluster
        logical, intent(out) :: linked, single_unlinked
        integer(i0), intent(out) :: excitor(basis%string_len)

        integer :: i, orb, bit_pos, bit_element, unconnected
        integer(i0) :: excitor_excitation(basis%string_len)
        integer(i0) :: h_excitation(basis%string_len)

        single_unlinked = .false.
        unconnected = 0
        excitor = 0

        ! Get bit string of orbitals in H excitation
        ! (modified from create_excited_det)
        h_excitation = 0
        do i = 1, connection%nexcit
            ! i/j orbital
            orb = connection%from_orb(i)
            bit_pos = basis%bit_lookup(1,orb)
            bit_element = basis%bit_lookup(2,orb)
            h_excitation(bit_element) = ibset(h_excitation(bit_element), bit_pos)
            ! a/b orbital
            orb = connection%to_orb(i)
            bit_pos = basis%bit_lookup(1,orb)
            bit_element = basis%bit_lookup(2,orb)
            h_excitation(bit_element) = ibset(h_excitation(bit_element), bit_pos)
        end do

        do i = 1, cluster%nexcitors
            ! check each cluster operator shares an index with connection
            ! orbitals involved in cluster operator excitation (from reference)
            excitor_excitation = ieor(cluster%excitors(i)%f, f0)
            if (all(iand(h_excitation, excitor_excitation) == 0)) then
                ! no orbitals in common between H and cluster
                unconnected = unconnected + 1
                excitor = cluster%excitors(i)%f
            end if
        end do

        select case(connection%nexcit)
        case(1)
            ! For a single excitation, H contains the sum
            ! \sum_j <ij||aj>a^+j^+ji so can connect to one excitor that has no
            ! orbitals in common with the excitation
            linked = (unconnected <= 1)
            single_unlinked = (unconnected == 1)
        case(2)
            ! Double excitation, H only has the term <ab||ij>a^+b^+ji so must
            ! have an orbital in common with all cluster operators
            linked = (unconnected == 0)
        end select

        if (.not. linked) excitor = 0

    end subroutine linked_excitation

    pure function unlinked_commutator(sys, connection, cluster, cdet, funlinked) result(hmatel)

        ! When H is a single excitation, it can be connected to one of the
        ! excitors in a cluster (a1) by the creation / annihilation operators
        ! corresponding to the dummy index in the two-body term
        !   \sum_j <aj||ij> a^+ j^+ i j.
        ! In that case, both terms of the commutator <D_j|[H,a1]|D_i> (where D_i
        ! is the determinant obtained by applying the other excitors in the
        ! cluster to the reference) are non-zero. <D_j|H a1|D_i> has already been
        ! calculated in the excitation generator; this function evaluates <D_j|a1 H|D_i>.

        ! In:
        !    sys: the system being studied
        !    connection: excitation connection between the current excitor
        !        and the child excitor, on which progeny are spawned.
        !    cluster: the cluster of excitors
        !    cdet: the determinant formed by the cluster
        !    funlinked: the excitor in the cluster that is not linked to H
        ! Returns:
        !    <Dj|a H|Di> (to be subtracted from <Dj|H a|Di> calculated when the
        !           excitation was chosen to give the commutator)

        use system, only: sys_t
        use excitations, only: excit_t, create_excited_det, get_excitation_level
        use ccmc_data, only: cluster_t
        use hamiltonian, only: get_hmatel
        use fciqmc_data, only: f0

        type(sys_t), intent(in) :: sys
        type(excit_t), intent(in) :: connection
        type(cluster_t), intent(in) :: cluster
        integer(i0), intent(in) :: cdet(sys%basis%string_len)
        integer(i0), intent(in) :: funlinked(sys%basis%string_len)
        real(p) :: hmatel

        integer(i0) :: deti(sys%basis%string_len), detj(sys%basis%string_len)
        integer(i0) :: temp(sys%basis%string_len)
        integer :: i, found, excitor_level, excitor_sign
        logical :: allowed
        real(p) :: population

        ! Find the determinant obtained by applying all of the cluster operators
        ! linked to H to D0
        population = 0.0_p ! The population doesn't matter as the commutator does not change the amplitude
        found = 0
        if (cluster%nexcitors > 1) then
            do i = 1, cluster%nexcitors
                if (any(cluster%excitors(i)%f /= funlinked)) then
                    ! Linked excitor, needed in cluster
                    found = found + 1
                    if (found == 1) then
                        deti = cluster%excitors(i)%f
                    else
                        call collapse_cluster(sys%basis, cluster%excitors(i)%f, 1.0_p, &
                            deti, population, allowed)
                    end if
                end if
            end do
        else
            ! Only the unlinked excitor
            deti = f0
        end if

        ! Now we want to evaluate <D_i^a|H_i^a|D> ...
        call create_excited_det(sys%basis, deti, connection, detj)
        ! [todo] - general case call is slow.  Improvements: Slater--Condon procedure for
        ! [todo] - the relevant excitation level and system-specific procedures.
        hmatel = get_hmatel(sys, deti, detj)

        ! hmatel will be multiplied by cluster%amplitude and cluster%cluster_to_det_sign which
        ! potentially introduce unwanted sign changes, so we deal with them here
        hmatel = hmatel*cluster%cluster_to_det_sign
        ! Multiplying excitors can give a sign change, which is absorbed into cluster%amplitude
        population = 1.0_p
        temp = deti
        call collapse_cluster(sys%basis, funlinked, 1.0_p, temp, population, allowed)
        hmatel = population*hmatel

        ! Possible sign changes from <D|a|D_0> ...
        if (cluster%nexcitors > 1) then
            excitor_level = get_excitation_level(f0, deti)
            call convert_excitor_to_determinant(deti, excitor_level, excitor_sign, f0)
            if (excitor_sign < 0) hmatel = -hmatel
        end if

        ! ... and <D_k|a_unlinked|D_i^a>
        call create_excited_det(sys%basis, cdet, connection, deti)
        excitor_level = get_excitation_level(deti, detj)
        call convert_excitor_to_determinant(deti, excitor_level, excitor_sign, detj)
        if (excitor_sign < 0) hmatel = -hmatel

    end function unlinked_commutator

    subroutine linked_spawner_ccmc(rng, sys, spawn_cutoff, real_factor, cluster, gen_excit_ptr, nspawn, connection, &
                            nspawnings_total, fexcit, ldet, rdet, left_cluster, right_cluster)

        ! When sampling e^-T H e^T, clusters need to be considered where two
        ! operators excite from/to the same orbital (one in the "left cluster"
        ! for e^-T and one in the "right cluster" for e^T). This makes the
        ! selection of an excitation more complicated as all possible
        ! partitionings of the cluster need to be accounted for: just because
        ! one partition has a zero contribution doesn't mean all will.

        ! See comments in spawner_ccmc for more details about spawning

        ! In:
        !    sys: system being studied.
        !    spawn_cutoff: The size of the minimum spawning event allowed, in
        !        the encoded representation. Events smaller than this will be
        !        stochastically rounded up to this value or down to zero.
        !    real_factor: The factor by which populations are multiplied to
        !        enable non-integer populations.
        !    cluster: information about the cluster which forms the excitor.  In
        !        particular, we use the amplitude, cluster_to_det_sign and pselect
        !        (i.e. n_sel.p_s.p_clust) attributes in addition to any used in
        !        the excitation generator.
        !    gen_excit_ptr: procedure pointer to excitation generators.
        !        gen_excit_ptr%full *must* be set to a procedure which generates
        !        a complete excitation.
        !    nspawnings_total: The total number of spawnings attemped by the current cluster
        !        in the current timestep.
        ! In/Out:
        !    rng: random number generator.
        !    ldet, rdet, left_cluster, right_cluster: used to store temporary information for
        !        selecting an excitor
        ! Out:
        !    nspawn: number of particles spawned, in the encoded representation.
        !        0 indicates the spawning attempt was unsuccessful.
        !    connection: excitation connection between the current excitor
        !        and the child excitor, on which progeny are spawned.
        !    fexcit: the bitstring of the determinant to spawn on to (as it is
        !        not necessarily easy to get from the connection)

        use ccmc_data, only: cluster_t
        use determinants, only: det_info_t
        use dSFMT_interface, only: dSFMT_t
        use excitations, only: excit_t, create_excited_det, get_excitation_level
        use fciqmc_data, only: f0
        use proc_pointers, only: gen_excit_ptr_t, decoder_ptr
        use spawning, only: attempt_to_spawn
        use system, only: sys_t
        use parallel, only: iproc
        use hamiltonian, only: get_hmatel
        use bit_utils, only: count_set_bits

        type(sys_t), intent(in) :: sys
        integer(int_p), intent(in) :: spawn_cutoff
        integer(int_p), intent(in) :: real_factor
        type(cluster_t), intent(in) :: cluster
        type(dSFMT_t), intent(inout) :: rng
        integer, intent(in) :: nspawnings_total
        type(gen_excit_ptr_t), intent(in) :: gen_excit_ptr
        integer(int_p), intent(out) :: nspawn
        type(excit_t), intent(out) :: connection
        integer(i0), intent(out) :: fexcit(sys%basis%string_len)
        type(det_info_t), intent(inout) :: ldet, rdet
        type(cluster_t), intent(inout) :: left_cluster, right_cluster

        ! We incorporate the sign of the amplitude into the Hamiltonian matrix
        ! element, so we 'pretend' to attempt_to_spawn that all excips are
        ! actually spawned by positive excips.
        integer(int_p), parameter :: parent_sign = 1_int_p
        integer :: excitor_sign, excitor_level

        integer :: i, j, npartitions, orb, bit_pos, bit_element
        real(p) :: ppart, pgen, hmatel, pop, delta_h
        logical :: allowed, sign_change, linked, single_unlinked
        integer(i0) :: new_det(sys%basis%string_len)
        integer(i0) :: excitor(sys%basis%string_len)


        ! 1) Choose an order for the excitors
        ! The number of clusters with disallowed partitions is relatively small (20% in
        ! Ne pVDZ CCSDTQ) and should decrease with increasing number of electrons and/or
        ! basis functions. Rather than attempt to find an allowed partition (expensive)
        ! we select one at random  to excite from and only evaluate the full contribution
        ! (from all partitions) if the randomly-selected partition has a non-zero contribution,
        ! with an appropriately rescaled pgen.
        call partition_cluster(rng, sys, cluster, left_cluster, right_cluster, ppart, ldet%f, rdet%f, allowed, sign_change)
        pop = 1

        ! 2) Choose excitation from right_cluster|D_0>
        if (allowed) then
            call decoder_ptr(sys, rdet%f, rdet)
            call gen_excit_ptr%full(rng, sys, rdet, pgen, connection, hmatel)
            ! If hmatel is 0 then the excitation generator returned an invalid excitor
            if (hmatel /= 0.0_p) then
                ! check that left_cluster can be applied to the resulting excitor to
                ! give a cluster to spawn on to
                call create_excited_det(sys%basis, rdet%f, connection, fexcit)
                call collapse_cluster(sys%basis, ldet%f, 1.0_p, fexcit, pop, allowed)
            else
                allowed = .false.
            end if
        end if

        if (allowed) then
            ! If the excitation is not linked to the cluster, the matrix element
            ! is 0 and we can reject the spawning attempt.
            call linked_excitation(sys%basis, connection, cluster, linked, single_unlinked, excitor)
        else
            linked = .false.
        end if

        if (linked) then
            ! 3) Evaluate commutator and pgen
            ! pgen and hmatel need recalculating to account for other permutations
            npartitions = nint(1.0/ppart)
            hmatel = 0.0_p
            pgen = 0.0_p
            do i = 1, npartitions
                ! Iterate over all allowed partitions and get contribution to
                ! hmatel and pgen
                call partition_cluster(rng, sys, cluster, left_cluster, right_cluster, ppart, &
                                       ldet%f, rdet%f, allowed, sign_change, i)
                if (allowed) then
                    ! need to check that the excitation is valid!
                    do j = 1, connection%nexcit
                        ! i/j orbital should be occupied
                        orb = connection%from_orb(j)
                        bit_pos = sys%basis%bit_lookup(1,orb)
                        bit_element = sys%basis%bit_lookup(2,orb)
                        if (.not. btest(rdet%f(bit_element), bit_pos)) then
                            allowed = .false.
                            exit
                        end if
                        ! a/b orbital should be unoccupied
                        orb = connection%to_orb(j)
                        bit_pos = sys%basis%bit_lookup(1,orb)
                        bit_element = sys%basis%bit_lookup(2,orb)
                        if (btest(rdet%f(bit_element), bit_pos)) then
                            allowed = .false.
                            exit
                        end if
                    end do
                end if

                if (allowed) then

                    ! It's possible to get the same excitation from different partitionings
                    ! of the cluster so they all need to be accounted for in pgen
                    call create_excited_det(sys%basis, rdet%f, connection, new_det)
                    pgen = pgen + calc_pgen(sys, rdet%f, new_det, connection, rdet)

                    ! Sign of the term in the commutator depends on the number of Ts in left_cluster
                    ! also need to account for possible sign change on going from excitor to determinant
                    ! for each of the determinants and when collapsing the clusters
                    ! Need <D_right|right_cluster|D0> and <D_spawn|left_cluster|D>
                    delta_h = get_hmatel(sys, rdet%f, new_det)

                    if (mod(left_cluster%nexcitors,2) /= 0) delta_h = -delta_h

                    excitor_level = get_excitation_level(f0, rdet%f)
                    call convert_excitor_to_determinant(rdet%f, excitor_level, excitor_sign, f0)
                    if (excitor_sign < 0) delta_h = -delta_h

                    excitor_level = get_excitation_level(fexcit, new_det)
                    call convert_excitor_to_determinant(fexcit, excitor_level, excitor_sign, new_det)
                    if (excitor_sign < 0) delta_h = -delta_h

                    if (sign_change) delta_h = -delta_h

                    hmatel = hmatel + delta_h
                end if
            end do

            ! apply additional factors to pgen
            pgen = pgen*cluster%pselect*nspawnings_total/npartitions

            ! correct hmatel for cluster amplitude
            hmatel = hmatel*cluster%amplitude
            excitor_level = get_excitation_level(fexcit, f0)
            call convert_excitor_to_determinant(fexcit, excitor_level, excitor_sign, f0)
            if (excitor_sign < 0) hmatel = -hmatel

            ! 4) Attempt to spawn
            nspawn = attempt_to_spawn(rng, spawn_cutoff, real_factor, hmatel, pgen, parent_sign)

        else
            nspawn = 0
        end if

    end subroutine linked_spawner_ccmc

    subroutine partition_cluster(rng, sys, cluster, left_cluster, right_cluster, ppart, &
                                 ldet, rdet, allowed, sign_change, part_number)

        ! Divides a cluster into two halves such that any excitors that share an
        ! orbital are in different halves

        ! In:
        !    cluster: the cluster of excitors
        !    sys: the system being studied
        !    part_number: (optional) use to enumerate partitions rather than
        !            choosing a random one
        ! In/Out:
        !    rng: random number generator
        ! Out:
        !    left_cluster: the excitors to be applied after the Hamiltonian
        !    right_cluster: the excitors to be applied before the Hamiltonian
        !    ppart: the probability of choosing this partition
        !    ldet: the determinant formed by applying left_cluster to the reference
        !    rdet: the determinant formed by applying right_cluster to the reference
        !    allowed: are left_cluster and right_cluster both valid clusters
        !    sign_change: is there a net sign change on collapsing the two clusters

        use ccmc_data, only: cluster_t
        use system, only: sys_t
        use dSFMT_interface, only: dSFMT_t, get_rand_close_open

        type(sys_t), intent(in) :: sys
        type(cluster_t), intent(in) :: cluster
        type(cluster_t), intent(inout) :: left_cluster, right_cluster
        type(dSFMT_t), intent(inout) :: rng
        real(p), intent(out) :: ppart
        integer(i0), intent(inout) :: ldet(sys%basis%string_len), rdet(sys%basis%string_len)
        logical, intent(out) :: allowed, sign_change
        integer, intent(in), optional :: part_number

        integer :: i, in_left, in_right, side
        real(p) :: rand, population

        in_left = 0
        in_right = 0
        ppart = 1.0_p
        allowed = .true.
        population = 1.0_p

        do i = 1, cluster%nexcitors
            if (present(part_number)) then
                ! Use integers 1 to 2^n as bitstrings to consider all
                ! partititions in turn
                if (btest(part_number, i-1)) then
                    side = 1
                else
                    side = -1
                end if
            else
                ! for simplicity of generation probabilities just assign everything
                ! randomly to left or right
                ppart = ppart * 0.5_p
                rand = get_rand_close_open(rng)
                if (rand < 0.5_p) then
                    side = -1
                else
                    side = 1
                end if
            end if
            if (side == -1) then
                ! add to left_cluster
                in_left = in_left + 1
                left_cluster%excitors(in_left)%f => cluster%excitors(i)%f
                if (in_left == 1) then
                    ldet = cluster%excitors(i)%f
                else
                    call collapse_cluster(sys%basis, cluster%excitors(i)%f, 1.0_p, ldet, population, allowed)
                    if (.not.allowed) exit
                end if
            else
                ! add to right
                in_right = in_right + 1
                right_cluster%excitors(in_right)%f => cluster%excitors(i)%f
                if (in_right == 1) then
                    rdet = cluster%excitors(i)%f
                else
                    call collapse_cluster(sys%basis, cluster%excitors(i)%f, 1.0_p, rdet, population, allowed)
                    if (.not.allowed) exit
                end if
            end if
        end do

        left_cluster%nexcitors = in_left
        right_cluster%nexcitors = in_right

        sign_change = (population < 0)

    end subroutine partition_cluster

    pure function calc_pgen(sys, f1, f2, connection, parent_det) result(pgen)

        ! Calculate the probability of an excitation being selected.
        ! Wrapper round system specific functions.

        ! In:
        !    sys: the system being studied
        !    f1: bit string representation of parent excitor
        !    f2: bit string representation of child excitor
        !    connection: excitation connection between the current excitor
        !        and the child excitor, on which progeny are spawned.
        !    parent_det: information on the parent excitor
        ! Returns:
        !    The probability of generating the excitation specified by
        !    connection, assuming the excitation is valid

        use system
        use excitations, only: excit_t
        use fciqmc_data, only: no_renorm
        use excit_gen_mol, only: calc_pgen_single_mol_no_renorm, calc_pgen_double_mol_no_renorm, &
                                 calc_pgen_single_mol, calc_pgen_double_mol
        use point_group_symmetry, only: gamma_sym, cross_product_pg_basis, pg_sym_conj
        use determinants, only: det_info_t
        use fciqmc_data, only: pattempt_single, pattempt_double

        type(sys_t), intent(in) :: sys
        integer(i0), intent(in) :: f1(sys%basis%string_len), f2(sys%basis%string_len)
        type(excit_t), intent(in) :: connection
        type(det_info_t), intent(in) :: parent_det
        real(p) :: pgen

        integer :: spin, a, b, ij_sym

        select case(sys%system)
        case(read_in)
            if (no_renorm) then
                if (connection%nexcit == 1) then
                    pgen = pattempt_single * calc_pgen_single_mol_no_renorm(sys, connection%to_orb(1))
                else
                    spin = sys%basis%basis_fns(connection%to_orb(1))%ms + sys%basis%basis_fns(connection%to_orb(2))%ms
                    pgen = pattempt_double * calc_pgen_double_mol_no_renorm(sys, connection%to_orb(1), connection%to_orb(2), spin)
                end if
            else
                if (connection%nexcit == 1) then
                    pgen = pattempt_single * calc_pgen_single_mol(sys, gamma_sym, parent_det%occ_list, parent_det%symunocc, &
                        connection%to_orb(1))
                else
                    a = connection%to_orb(1)
                    b = connection%to_orb(2)
                    spin = sys%basis%basis_fns(a)%ms + sys%basis%basis_fns(b)%ms
                    ij_sym = pg_sym_conj(cross_product_pg_basis(a, b, sys%basis%basis_fns))
                    pgen = pattempt_double * calc_pgen_double_mol(sys, ij_sym, a, b, spin, parent_det%symunocc)
                end if
            end if
            ! [todo] - model hamiltonians
!        case(hub_k)
!            calc_pgen_hub_k_(_no_renorm?)
!        case(hub_real, chung_landau, heisenberg)
!            calc_pgen_real(_no_renorm?)
!        case(ueg)
!            calc_pgen_ueg_no_renorm

        end select

    end function calc_pgen

end module ccmc<|MERGE_RESOLUTION|>--- conflicted
+++ resolved
@@ -251,18 +251,10 @@
         use determinants, only: det_info_t, dealloc_det_info_t
         use excitations, only: excit_t, get_excitation_level
         use fciqmc_data, only: sampling_size, nreport, ncycles, walker_dets, walker_population,      &
-<<<<<<< HEAD
                                walker_data, proj_energy, D0_population, f0, dump_restart_file,       &
                                tot_nparticles, mc_cycles_done, qmc_spawn, tot_walkers, walker_length,&
                                write_fciqmc_report_header, nparticles, ccmc_move_freq, real_factor,  &
-                               cluster_multispawn_threshold, real_factor
-=======
-                               walker_data, proj_energy, proj_energy_cycle, f0, D0_population_cycle, &
-                               dump_restart_file, tot_nparticles, mc_cycles_done, qmc_spawn,         &
-                               tot_walkers, walker_length, write_fciqmc_report_header,               &
-                               nparticles, ccmc_move_freq, real_factor,          &
                                cluster_multispawn_threshold
->>>>>>> 6ae30dee
         use qmc_common, only: initial_fciqmc_status, cumulative_population, load_balancing_report, &
                               init_report_loop, init_mc_cycle, end_report_loop, end_mc_cycle,      &
                               redistribute_particles
@@ -498,11 +490,7 @@
                 !$omp         nspawnings_left, nspawnings_total, fexcit, i    ) &
                 !$omp shared(nattempts, rng, cumulative_abs_nint_pops, tot_abs_nint_pop,  &
                 !$omp        max_cluster_size, cdet, cluster, truncation_level, &
-<<<<<<< HEAD
-                !$omp        D0_normalisation, D0_pos,                          &
-=======
-                !$omp        D0_normalisation, D0_population_cycle, D0_pos, nD0_select, &
->>>>>>> 6ae30dee
+                !$omp        D0_normalisation, D0_pos, nD0_select,              &
                 !$omp        f0, qmc_spawn, sys, bloom_threshold, bloom_stats,  &
                 !$omp        proj_energy, real_factor, min_cluster_size,        &
                 !$omp        nclusters, nstochastic_clusters, nattempts_spawn,  &
