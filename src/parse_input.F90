module parse_input
! Parse input options and check input for validity.

use const

use parallel, only: parent, block_size
use errors
use hilbert_space
use calc
use lanczos
use determinants
use determinant_enumeration, only: write_determinants, determinant_file
use fciqmc_data
use restart_hdf5, only: restart_info_global, restart_info_global_shift
use real_lattice, only: finite_cluster
use hfs_data
use dmqmc_procedures, only: rdms

implicit none

contains

    subroutine read_input(sys)

        ! Read input options from a file (if specified on the command line) or via
        ! STDIN.

        ! In/Out:
        !   sys: system being studied.  Parameters specified in the input file
        !        are set directly in the system object, components which are not
        !        mentioned in the input file are not altered.

! nag doesn't automatically bring in command-line option handling.
#ifdef NAGF95
        use f90_unix_env
#endif

        use system

        use input
        use utils, only: get_free_unit
        use checking, only: check_allocate

#ifdef NAGF95
        use f90_unix_env, ONLY: getarg,iargc
#else
        integer :: iargc ! External function.
#endif

        type (sys_t), intent(inout) :: sys

        character(255) :: cInp
        character(100) :: w
        integer :: ios
        logical :: eof, t_exists
        integer :: ivec, i, j, ierr, nweights

        if (iargc() > 0) then
            ! Input file specified on the command line.
            ir = get_free_unit()
            call GetArg(1, cInp)
            inquire(file=cInp, exist=t_exists)
            if (.not.t_exists) then
                call stop_all('read_input','File does not exist:'//trim(cInp))
            end if
            open(ir, file=cInp, status='old', form='formatted', iostat=ios)
        else
            if (parent) write (6,'(a19)') 'Reading from STDIN'
            ir = 5
            ios = 0
        end if

        if (parent) write (6,'(a14,/,1X,13("-"),/)') 'Input options'
        call input_options(echo_lines=parent, skip_blank_lines=.true.)

        do ! loop over lines in input file.
            call read_line(eof)
            if (eof) exit
            call readu(w)
            select case(w)

            ! System type
            case('HUBBARD_REAL')
                sys%system = hub_real
            case('HUBBARD_K','HUBBARD_MOMENTUM')
                sys%system = hub_k
            case('HEISENBERG')
                sys%system = heisenberg
            case('READ')
                sys%system = read_in
                if (item /= nitems) call reada(sys%read_in%fcidump)
            case('UEG')
                sys%system = ueg
            case('CHUNG-LANDAU')
                sys%system = chung_landau

                ! System information.
            case('LATTICE')
                ! Lattice block
                call read_line(eof)
                if (eof) call stop_all('read_input','Unexpected end of file reading lattice vectors.')
                ! nitems gives the number of items in the line, and thus the number
                ! of dimensions...
                sys%lattice%ndim = nitems
                allocate(sys%lattice%lattice(sys%lattice%ndim,sys%lattice%ndim), stat=ierr)
                call check_allocate('sys%lattice%lattice',sys%lattice%ndim*sys%lattice%ndim,ierr)
                do ivec = 1, sys%lattice%ndim
                    if (nitems /= sys%lattice%ndim) &
                        call stop_all('read_input', 'Do not understand lattice vector.')
                    do i = 1, sys%lattice%ndim
                        call readi(sys%lattice%lattice(i, ivec))
                    end do
                    if (ivec /= sys%lattice%ndim) then
                        call read_line(eof)
                        if (eof) call stop_all('read_input', 'Unexpected end of file reading lattice vectors.')
                    end if
                end do
            case('2D')
                if (sys%lattice%ndim > 0) then
                    call warning('read_input','Dimension already set; ignoring keyword '//w)
                else
                    sys%lattice%ndim = 2
                end if
            case('3D')
                if (sys%lattice%ndim > 0) then
                    call warning('read_input','Dimension already set; ignoring keyword '//w)
                else
                    sys%lattice%ndim = 3
                end if
            case('NEL', 'ELECTRONS')
                if (sys%system == heisenberg) &
                     call stop_all('read_input', 'Cannot set electron number for Heisenberg. &
                     &Please enter a Ms value instead.')
                call readi(sys%nel)

            ! Hubbard-specific system info
            case('T')
                call readf(sys%hubbard%t)
            case('U')
                call readf(sys%hubbard%u)

            ! Heisenberg-specific system info.
            case('J')
                call readf(sys%heisenberg%J)
            case('MAGNETIC_FIELD')
                call readf(sys%heisenberg%magnetic_field)
            case('STAGGERED_MAGNETIC_FIELD')
                call readf(sys%heisenberg%staggered_magnetic_field)

            ! UEG-specific system info.
            case('RS','DENSITY')
                call readf(sys%ueg%r_s)
            case('ECUTOFF')
                call readf(sys%ueg%ecutoff)

            ! Additional information for systems read in (i.e. molecular)
            case('DIPOLE_INTEGRALS')
                call reada(sys%read_in%dipole_int_file)

            ! Select symmetry of wavefunction.
            case('MS')
                call readi(ms_in)
            case('SYM','SYMMETRY')
                call readi(sym_in)
            case("LZ")
                sys%read_in%useLz=.true.
            case('SEPARATE_STRINGS')
                separate_strings = .true.
            case('CAS')
                do i = 1,2
                    call readi(sys%CAS(i))
                end do
            case('RAS')
                do i = 1,2
                    call readi(RAS(i))
                end do
                call readi(ras3_max)
            case('TWIST')
                allocate(sys%lattice%ktwist(nitems-item), stat=ierr)
                call check_allocate('sys%lattice%ktwist',nitems-item,ierr)
                do i = 1, nitems-item
                    call readf(sys%lattice%ktwist(i))
                end do

            ! Calculation type.
            case('EXACT','FCI')
                calc_type = calc_type + exact_diag
            case('LANCZOS_DIRECT')
                calc_type = calc_type + lanczos_diag
                direct_lanczos = .true.
            case('LANCZOS')
                calc_type = calc_type + lanczos_diag
            case('SIMPLE_FCIQMC')
                calc_type = calc_type + fciqmc_calc + simple_fciqmc_calc
            case('FCIQMC')
                calc_type = calc_type + fciqmc_calc
            case('IFCIQMC')
                calc_type = calc_type + fciqmc_calc
                initiator_approximation = .true.
            case('CT_FCIQMC')
                calc_type = calc_type + ct_fciqmc_calc
            case('DMQMC')
                calc_type = calc_type + dmqmc_calc
            case('CCMC')
                calc_type = calc_type + ccmc_calc
            case('ICCMC')
                calc_type = calc_type + ccmc_calc
                initiator_approximation = .true.
            case('HELLMANN-FEYNMAN')
                calc_type = calc_type + hfs_fciqmc_calc
            case('ESTIMATE_HILBERT_SPACE')
                calc_type = calc_type + mc_hilbert_space
                call readi(nhilbert_cycles)
            case('FOLDED_SPECTRUM')
                calc_type = calc_type + folded_spectrum

            case('REPLICA_TRICKS')
                replica_tricks = .true.

            ! DMQMC expectation values to be calculated
            case('DMQMC_FULL_RENYI_2')
                dmqmc_calc_type = dmqmc_calc_type + dmqmc_full_r2
            case('DMQMC_ENERGY')
                dmqmc_calc_type = dmqmc_calc_type + dmqmc_energy
            case('DMQMC_ENERGY_SQUARED')
                dmqmc_calc_type = dmqmc_calc_type + dmqmc_energy_squared
            case('DMQMC_CORRELATION_FUNCTION')
                dmqmc_calc_type = dmqmc_calc_type + dmqmc_correlation
                allocate(correlation_sites(nitems-1), stat=ierr)
                call check_allocate('correlation_sites',nitems-1,ierr)
                do i = 1, nitems-1
                    call readi(correlation_sites(i))
                end do
            case('DMQMC_STAGGERED_MAGNETISATION')
                dmqmc_calc_type = dmqmc_calc_type + dmqmc_staggered_magnetisation
            case('DMQMC_WEIGHTED_SAMPLING')
                call readi(nweights)
                allocate(dmqmc_sampling_probs(nweights), stat=ierr)
                call check_allocate('dmqmc_sampling_probs', nweights, ierr)
                dmqmc_weighted_sampling = .true.
                do i = 1, nweights
                    call getf(dmqmc_sampling_probs(i))
                end do
            case('DMQMC_VARY_WEIGHTS')
                call readi(finish_varying_weights)
                dmqmc_vary_weights = .true.
            case('DMQMC_FIND_WEIGHTS')
                dmqmc_find_weights = .true.
                dmqmc_weighted_sampling = .true.
            case('OUTPUT_EXCITATION_DISTRIBUTION')
                calculate_excit_distribution = .true.
            case('USE_ALL_SYM_SECTORS')
                all_sym_sectors = .true.
            case('REDUCED_DENSITY_MATRIX')
                call readi(nrdms)
                allocate(rdms(nrdms), stat=ierr)
                call check_allocate('rdms', nrdms, ierr)
                doing_reduced_dm = .true.
                do i = 1, nrdms
                    call read_line(eof)
                    if (eof) call stop_all('read_input','Unexpected end of file reading reduced density matrices.')
                    rdms(i)%A_nsites = nitems
                    allocate(rdms(i)%subsystem_A(nitems))
                    call check_allocate('rdms(i)%subsystem_A',nitems,ierr)
                    do j = 1, nitems
                        call readi(rdms(i)%subsystem_A(j))
                    end do
                end do
            case('GROUND_STATE_RDM')
                calc_ground_rdm = .true.
            case('INSTANTANEOUS_RDM')
                calc_inst_rdm = .true.
            case('OUTPUT_RDM')
                output_rdm = .true.
            case('EXACT_RDM_EIGENVALUES')
                doing_exact_rdm_eigv = .true.
                calc_ground_rdm = .true.
            case('CONCURRENCE')
                doing_concurrence = .true.
            case('VON_NEUMANN_ENTROPY')
                doing_von_neumann_entropy = .true.
            case('RENYI_ENTROPY_2')
                dmqmc_calc_type = dmqmc_calc_type + dmqmc_rdm_r2
            case('START_AVERAGING')
                call readi(start_averaging)
            ! calculation options: DMQMC
            case('TRUNCATION_LEVEL')
                truncate_space = .true.
                call readi(truncation_level)
            case('HALF_DENSITY_MATRIX')
                half_density_matrix = .true.

            ! Calculation options: lanczos.
            case('LANCZOS_BASIS')
                call readi(lanczos_basis_length)
            case('LANCZOS_SOLUTIONS','LANCZOS_SOLNS')
                call readi(nlanczos_eigv)
            case('SPARSE_HAMILTONIAN')
                use_sparse_hamil = .true.

            ! Calculation options: lanczos/exact diagonalisation.
            case('PRINT_FCI_WFN')
                print_fci_wfn = -1
                if (item /= nitems) call readi(print_fci_wfn)
                if (item /= nitems) call reada(print_fci_wfn_file)
            case('ANALYSE_FCI_WFN')
                analyse_fci_wfn = -1
                if (item /= nitems) call readi(analyse_fci_wfn)

            ! Calculation options: fciqmc.
            case('MC_CYCLES')
                call readi(ncycles)
            case('NREPORTS')
                call readi(nreport)
                if (nreport < 0) nreport = huge(nreport)
            case('BETA_LOOPS')
                call readi(beta_loops)
            case('WALKER_LENGTH')
                call readi(walker_length)
                if (item /= nitems) then
                    call readu(w)
                    if (w == 'MB') then
                        walker_length = -walker_length
                    else
                        call report('Keyword '//trim(w)//' not recognized.', .true.)
                    end if
                end if
            case('SPAWNED_WALKER_LENGTH')
                call readi(spawned_walker_length)
                if (item /= nitems) then
                    call readu(w)
                    if (w == 'MB') then
                        spawned_walker_length = -spawned_walker_length
                    else
                        call report('Keyword '//trim(w)//' not recognized.', .true.)
                    end if
                end if
            case('SPAWNED_RDM_LENGTH')
                call readi(spawned_rdm_length)
                if (item /= nitems) then
                    call readu(w)
                    if (w == 'MB') then
                        spawned_rdm_length = -spawned_rdm_length
                    else
                        call report('Keyword '//trim(w)//' not recognized.', .true.)
                    end if
                end if
            case('TAU')
                call readf(tau)
            case('TAU_SEARCH')
                tau_search = .true.
            case('INITIAL_SHIFT')
                call readf(initial_shift)
                ! We assume the user is sensible/knows what he/she is doing if
                ! initial_shift and vary_shift_from are set.
                vary_shift_from = initial_shift
            case('VARY_SHIFT_FROM')
                call readu(w)
                if (w == 'PROJE') then
                    vary_shift_from_proje = .true.
                else
                    call reread(0)
                    call readf(vary_shift_from)
                end if
            case('DMQMC_AVERAGE_SHIFT')
                call readi(average_shift_until)
            case('VARYSHIFT_TARGET')
                call readli(target_particles)
            case('INIT_POP')
                call readf(D0_population)
            case('REFERENCE_DET')
                allocate(occ_list0(nitems-1), stat=ierr)
                call check_allocate('occ_list0',nitems-1,ierr)
                do i = 1, nitems-1
                    call readi(occ_list0(i))
                end do
            case('HS_REFERENCE_DET')
                allocate(hs_occ_list0(nitems-1), stat=ierr)
                call check_allocate('hs_occ_list0',nitems-1,ierr)
                do i = 1, nitems-1
                    call readi(hs_occ_list0(i))
                end do
            case('NO_RENORM')
                no_renorm = .true.
            case('SELECT_REFERENCE_DET')
                select_ref_det_every_nreports = 20
                if (item /= nitems) call readi(select_ref_det_every_nreports)
                if (item /= nitems) call readf(ref_det_factor)
            case('ATTEMPT_SPAWN_PROB')
                call readf(pattempt_single)
                call readf(pattempt_double)

            ! Calculation options: CCMC.
            case('move_freq')
                call readi(ccmc_move_freq)

            ! Calculation options: Folded spectrum.
            case('FOLD_LINE')
                call readf(fold_line)
            case('P__')
                call readf(P__)
            case('Po_')
                call readf(Po_)
            case('P_o')
                call readf(P_o)

            ! use a negative number to indicate that the restart numbers have
            ! been fixed.
            case('RESTART')
                restart = .true.
                if (item /= nitems) then
                    call readi(restart_info_global%read_id)
                    restart_info_global%read_id = -restart_info_global%read_id -1
                end if
            case('DUMP_RESTART')
                if (item /= nitems) then
                    call readu(w)
                    ! Do we want to dump a restart file, when the shift turns on.
                    if(w == 'SHIFT') then
                        dump_restart_file_shift = .true.
                        ! Do we have a restart number for when the shift turns on.
                        if (item /= nitems) then
                            call readi(restart_info_global_shift%write_id)
                            restart_info_global_shift%write_id = -restart_info_global_shift%write_id-1
                        end if
                    ! Otherwise we have read a restart number.
                    else
                        call reread(0)
                        call readi(restart_info_global%write_id)
                        restart_info_global%write_id = -restart_info_global%write_id-1
                        dump_restart_file = .true.
                    end if
                else
                dump_restart_file = .true.
                end if
            case('DUMP_RESTART_FREQUENCY')
                call readi(restart_info_global%write_restart_freq)
            case('SEED')
                call readi(seed)
            case('SHIFT_DAMPING')
                call readf(shift_damping)
            case('INIT_SPIN_INVERSE_REFERENCE_DET')
                init_spin_inv_D0 = .true.

            ! Calculation options: initiator-fciqmc.
            case('INITIATOR_CAS')
                call readi(initiator_cas(1))
                call readi(initiator_cas(2))
            case('INITIATOR_POPULATION')
                call readi(initiator_population)

            ! Calculation options: operators sampled using Hellmann--Feynman.
            case('OPERATOR')
                call readu(w)
                select case(w)
                case('HAMILTONIAN')
                    hf_operator = hamiltonian_operator
                case('KINETIC')
                    hf_operator = kinetic_operator
                case('DOUBLE_OCCUPANCY')
                    hf_operator = double_occ_operator
                case('DIPOLE')
                    hf_operator = dipole_operator
                end select
            ! Integral file for dipole moment.
            case('ALPHA0')
                call readi(alpha0)

            ! Output information.
            case('HAMIL','HAMILTONIAN')
                write_hamiltonian = .true.
                if (item /= nitems) call reada(hamiltonian_file)
            case('DET','DETERMINANTS')
                write_determinants = .true.
                if (item /= nitems) call reada(determinant_file)

            ! Parameters for parallel calculations.
            case('BLOCK_SIZE')
                call readi(block_size)
<<<<<<< HEAD
            case('NON_BLOCKING_COMM')
                non_blocking_comm = .true.
=======
            case('LOAD_BALANCING')
                doing_load_balancing = .true.
            case('LOAD_BALANCING_SLOTS')
                call readi(load_balancing_slots)
            case('LOAD_BALANCING_POP')
                call readli(load_balancing_pop)
            case('PERCENT_IMBAL')
                call readf(percent_imbal)
            case('MAX_LOAD_ATTEMPTS')
                call readi(max_load_attempts)
            case('WRITE_LOAD_INFO')
                write_load_info = .true.
>>>>>>> 5c8f1586

            case('FINITE_CLUSTER')
                ! this will be checked in check_input to ensure that it
                ! is only used when we are formulating the calculation
                ! in real-space
                finite_cluster = .true.
            case('TRIANGULAR_LATTICE')
                sys%lattice%triangular_lattice = .true.

            case('NEEL_SINGLET_ESTIMATOR')
                trial_function = neel_singlet
            case('NEEL_SINGLET_GUIDING')
                guiding_function = neel_singlet_guiding
                trial_function = neel_singlet

            case('END')
                exit
            case default
                call report('Keyword '//trim(w)//' not recognized.', .true.)
            end select
        end do ! end reading of input.

        close(ir, status='keep')
        if (ios.gt.0) call stop_all('read_input','Problem reading input.')

    end subroutine read_input

    subroutine check_input(sys)

        ! I don't pretend this is the most comprehensive of tests, but at least
        ! make sure a few things are not completely insane.

        ! In:
        !    sys: system object, as set in read_input.

        use const
        use system

        type(sys_t), intent(in) :: sys

        integer :: ivec, jvec
        character(*), parameter :: this='check_input'

        if (sys%system /= heisenberg) then
            if (sys%nel <= 0) call stop_all(this,'Number of electrons must be positive.')
            if (trial_function /= single_basis) call stop_all(this, 'Only a single determinant can be used as the reference&
                                                     & state for this system. Other trial functions are not avaliable.')
            if (guiding_function /= no_guiding) &
                call stop_all(this, 'Importance sampling is only avaliable for the Heisenberg model&
                                         & currently.')
            if (all_sym_sectors) call stop_all(this,'The option to use all symmetry sectors at the same time is only&
                                         & available for the Heisenberg model.')
        end if

        if (sys%system == read_in) then

            if (analyse_fci_wfn /= 0 .and. sys%read_in%dipole_int_file == '') then
                call warning('check_input', 'Cannot analyse FCI wavefunction without a dipole &
                             &integrals file.  Turning analyse_fci_wfn option off...')
                analyse_fci_wfn = 0
            end if

        else

            if (sys%system /= ueg) then
                if (.not.(allocated(sys%lattice%lattice))) call stop_all(this, 'Lattice vectors not provided')
                do ivec = 1, sys%lattice%ndim
                    do jvec = ivec+1, sys%lattice%ndim
                        if (dot_product(sys%lattice%lattice(:,ivec), sys%lattice%lattice(:,jvec)) /= 0) then
                            call stop_all(this, 'Lattice vectors are not orthogonal.')
                        end if
                    end do
                end do
            end if

            if (sys%system == heisenberg) then
                if (ms_in > sys%lattice%nsites .and. (.not. all_sym_sectors)) call stop_all(this,'Value of Ms given is&
                                                                             & too large for this lattice.')
                if ((-ms_in) > sys%lattice%nsites) call stop_all(this,'Value of Ms given is too small for this lattice.')
                if (mod(abs(ms_in),2) /=  mod(sys%lattice%nsites,2)) call stop_all(this, 'Ms value specified is not&
                                                                              & possible for this lattice.')
                if (sys%heisenberg%staggered_magnetic_field /= 0.0_p .and. (.not.sys%lattice%bipartite_lattice)) &
                    call stop_all(this, 'Cannot set a staggered field&
                                        & for this lattice because it is frustrated.')
                if (sys%heisenberg%staggered_magnetic_field /= 0.0_p .and. sys%heisenberg%magnetic_field /= 0.0_p) &
                    call stop_all(this, 'Cannot set a uniform and a staggered field at the same time.')
                if ((guiding_function==neel_singlet_guiding) .and. trial_function /= neel_singlet) call stop_all(this, 'This &
                                                         &guiding function is only avaliable when using the Neel singlet state &
                                                         &as an energy estimator.')
                if (doing_dmqmc_calc(dmqmc_staggered_magnetisation) .and. (.not.sys%lattice%bipartite_lattice)) then
                    call warning('check_input','Staggered magnetisation can only be calculated on a bipartite lattice.&
                                          & This is not a bipartite lattice. Changing options so that it will not be calculated.')
                    dmqmc_calc_type = dmqmc_calc_type - dmqmc_staggered_magnetisation
                end if
            else if (sys%system == hub_k .or. sys%system == hub_real) then
                if (sys%nel > 2*sys%lattice%nsites) call stop_all(this, 'More than two electrons per site.')
            end if

            if (sys%lattice%ndim > 3) call stop_all(this, 'Limited to 1,  2 or 3 dimensions')
            if (sys%system == ueg .and. sys%lattice%ndim == 1) call stop_all(this, 'UEG only functional in 2D and 3D')

        end if

        if (init_spin_inv_D0 .and. ms_in /= 0) then
            call warning(this, 'Flipping the reference state will give &
                                            &a state which has a different value of Ms and so cannot be used here.')
            init_spin_inv_D0 = .false.
        end if

        if (allocated(correlation_sites) .and. size(correlation_sites) /= 2) call stop_all(this, 'You must enter exactly two &
               &sites for the correlation function option.')

          if (dmqmc_find_weights .and. calculate_excit_distribution) call stop_all(this, 'DMQMC_FIND_WEIGHTS and OUTPUT_EXCITATION&
              &_DISTRIBUTION options should cannot be used together.')

        ! Calculation specific checking.
        if (doing_calc(lanczos_diag)) then
            if (lanczos_basis_length <= 0) call stop_all(this,'Lanczos basis not positive.')
            if (nlanczos_eigv <= 0) call stop_all(this,'# lanczos eigenvalues not positive.')
        end if

        if ((.not.doing_calc(dmqmc_calc)) .and. dmqmc_calc_type /= 0) call warning('check_input',&
               'You are not performing a DMQMC calculation but have requested DMQMC options to be calculated.')
        if (doing_calc(fciqmc_calc)) then
            if (.not.doing_calc(simple_fciqmc_calc)) then
                if (walker_length == 0) call stop_all(this,'Walker length zero.')
                if (spawned_walker_length == 0) call stop_all(this,'Spawned walker length zero.')
            end if
            if (calc_inst_rdm .and. spawned_rdm_length == 0) call stop_all(this,'Spawned RDM length zero.')
            if (tau <= 0) call stop_all(this,'Tau not positive.')
            if (shift_damping <= 0) call stop_all(this,'Shift damping not positive.')
            if (allocated(occ_list0)) then
                if (size(occ_list0) /= sys%nel) then
                    if (sys%system /= heisenberg) then
                        call stop_all(this,'Number of electrons specified is different from &
                        &number of electrons used in the reference determinant.')
                    end if
                end if
            end if
            if (any(initiator_CAS < 0)) call stop_all(this,'Initiator CAS space must be non-negative.')
            if (load_balancing_slots < 0) call stop_all(this, 'Number of slots for load balancing is not positive.')
            if (load_balancing_pop < 0) call stop_all(this, 'Load balancing population must be positive.')
            if (percent_imbal < 0 .or. percent_imbal > 1.0) &
                call stop_all(this, 'Percentage imbalance must be positive and less that 1.')
            if (max_load_attempts < 0) call stop_all(this, 'Maximum number of load balancing attempts must be positive')
        end if
        if (doing_calc(ct_fciqmc_calc)) ncycles = 1

        if (doing_dmqmc_calc(dmqmc_rdm_r2) .and. (.not. replica_tricks)) call stop_all(this,&
                    'The replica_tricks option must be used in order to calculate the Renyi-2 entropy.')
        if (doing_dmqmc_calc(dmqmc_rdm_r2) .and. (.not. calc_inst_rdm)) call stop_all(this,&
                    'The instantaneous_rdm option must be used in order to calculate the Renyi-2 entropy.')

        ! If the FINITE_CLUSTER keyword was detected then make sure that
        ! we are doing a calculation in real-space. If we're not then
        ! unset finite cluster,tell the user and carry on
        if(sys%momentum_space) then
            if (finite_cluster .and. parent) call warning('check_input','FINITE_CLUSTER keyword only valid for hubbard&
                                      & calculations in real-space: ignoring keyword')
            if (separate_strings .and. parent) call warning('check_input','SEPARATE_STRINGS keyword only valid for hubbard&
                                      & calculations in real-space: ignoring keyword')
            finite_cluster = .false.
            separate_strings = .false.
        end if

        if (separate_strings) then
            if (sys%system.ne.hub_real) then
                separate_strings = .false.
                if (parent) call warning('check_input','SEPARATE_STRINGS keyword only valid for hubbard&
                                      & calculations in real-space: ignoring keyword')
            else if (sys%lattice%ndim /= 1) then
                separate_strings = .false.
                if (parent) call warning('check_input','SEPARATE_STRINGS keyword only valid for 1D&
                                      & calculations in real-space: ignoring keyword')
            end if
        end if

        if (all_sym_sectors) then
            if (.not. doing_calc(dmqmc_calc)) call stop_all(this, 'The use_all_sym_sectors option can only be used in&
                                                                &DMQMC calculations.')
            if (abs(sys%heisenberg%magnetic_field) > depsilon .or. &
                abs(sys%heisenberg%staggered_magnetic_field) > depsilon) &
                    call stop_all(this, 'The use_all_sym_sectors option cannot be used with magnetic fields.')
        end if

        if (dump_restart_file_shift) then
             if (restart_info_global_shift%write_id<0 .and. restart_info_global%write_id<0 &
                 .and. restart_info_global%write_id == restart_info_global_shift%write_id) &
                 call stop_all(this, 'The ids of the restart files are the same.')
             if (restart_info_global_shift%write_id<0 .and. restart_info_global%write_restart_freq /= huge(0) )&
                 call stop_all(this, 'The ids of the restart files could be the same')
        end if   
        if (parent) write (6,'(/,1X,13("-"),/)')

    end subroutine check_input

    subroutine distribute_input(sys)

        ! Distribute the data read in by the parent processor to all other
        ! processors.

        ! Completely empty (courtesy of C pre-processing) when compiled in
        ! serial.

        ! In/Out:
        !    sys: object describing the system.  All parameters which can be set
        !       in the input file are distributed to other processors.

#ifndef PARALLEL

        use system, only: sys_t

        type(sys_t), intent(inout) :: sys

#else

        use mpi
        use parallel
        use checking, only: check_allocate

        use system

        type(sys_t), intent(inout) :: sys

        integer :: i, ierr, occ_list_size
        logical :: option_set

        call mpi_bcast(sys%system, 1, mpi_integer, 0, mpi_comm_world, ierr)
        call mpi_bcast(sys%read_in%fcidump, len(sys%read_in%fcidump), mpi_character, 0, mpi_comm_world, ierr)
        call mpi_bcast(sym_in, 1, mpi_integer, 0, mpi_comm_world, ierr)

        call mpi_bcast(sys%lattice%ndim, 1, mpi_integer, 0, mpi_comm_world, ierr)
        if (parent) option_set = allocated(sys%lattice%lattice)
        call mpi_bcast(option_set, 1, mpi_logical, 0, mpi_comm_world, ierr)
        if (option_set) then
            if (.not.parent) then
                allocate(sys%lattice%lattice(sys%lattice%ndim,sys%lattice%ndim), stat=ierr)
                call check_allocate('sys%lattice%lattice',sys%lattice%ndim*sys%lattice%ndim,ierr)
            end if
            call mpi_bcast(sys%lattice%lattice, sys%lattice%ndim*sys%lattice%ndim, mpi_integer, 0, mpi_comm_world, ierr)
        end if
        call mpi_bcast(replica_tricks, 1, mpi_logical, 0, mpi_comm_world, ierr)
        call mpi_bcast(finite_cluster, 1, mpi_logical, 0, mpi_comm_world, ierr)
        call mpi_bcast(sys%lattice%triangular_lattice, 1, mpi_logical, 0, mpi_comm_world, ierr)
        call mpi_bcast(trial_function, 1, mpi_integer, 0, mpi_comm_world, ierr)
        call mpi_bcast(guiding_function, 1, mpi_integer, 0, mpi_comm_world, ierr)
        call mpi_bcast(sys%nel, 1, mpi_integer, 0, mpi_comm_world, ierr)
        call mpi_bcast(sys%hubbard%t, 1, mpi_preal, 0, mpi_comm_world, ierr)
        call mpi_bcast(sys%hubbard%u, 1, mpi_preal, 0, mpi_comm_world, ierr)
        call mpi_bcast(sys%heisenberg%J, 1, mpi_preal, 0, mpi_comm_world, ierr)
        call mpi_bcast(sys%heisenberg%magnetic_field, 1, mpi_preal, 0, mpi_comm_world, ierr)
        call mpi_bcast(sys%heisenberg%staggered_magnetic_field, 1, mpi_preal, 0, mpi_comm_world, ierr)
        if (parent) option_set = allocated(sys%lattice%ktwist)
        call mpi_bcast(option_set, 1, mpi_logical, 0, mpi_comm_world, ierr)
        if (option_set) then
            if (.not.parent) then
                allocate(sys%lattice%ktwist(sys%lattice%ndim), stat=ierr)
                call check_allocate('sys%lattice%ktwist',sys%lattice%ndim,ierr)
            end if
            call mpi_bcast(sys%lattice%ktwist, sys%lattice%ndim, mpi_preal, 0, mpi_comm_world, ierr)
        end if
        call mpi_bcast(sys%ueg%r_s, 1, mpi_preal, 0, mpi_comm_world, ierr)
        call mpi_bcast(sys%ueg%ecutoff, 1, mpi_preal, 0, mpi_comm_world, ierr)
        call mpi_bcast(sys%read_in%dipole_int_file, len(sys%read_in%dipole_int_file), mpi_character, 0, mpi_comm_world, ierr)
        call mpi_bcast(separate_strings, 1, mpi_logical, 0, mpi_comm_world, ierr)
        call mpi_bcast(select_ref_det_every_nreports, 1, mpi_integer, 0, mpi_comm_world, ierr)
        call mpi_bcast(ref_det_factor, 1, mpi_preal, 0, mpi_comm_world, ierr)
        call mpi_bcast(sys%cas, 2, mpi_integer, 0, mpi_comm_world, ierr)
        call mpi_bcast(ras, 2, mpi_integer, 0, mpi_comm_world, ierr)
        call mpi_bcast(ras3_max, 1, mpi_integer, 0, mpi_comm_world, ierr)

        call mpi_bcast(ms_in, 1, mpi_integer, 0, mpi_comm_world, ierr)
        call mpi_bcast(sym_in, 1, mpi_integer, 0, mpi_comm_world, ierr)
        call mpi_bcast(sys%read_in%useLz, 1, mpi_logical, 0, mpi_comm_world, ierr)

        call mpi_bcast(calc_type, 1, mpi_integer, 0, mpi_comm_world, ierr)
        call mpi_bcast(dmqmc_calc_type, 1, mpi_integer, 0, mpi_comm_world, ierr)
        call mpi_bcast(direct_lanczos, 1, mpi_logical, 0, mpi_comm_world, ierr)
        call mpi_bcast(nhilbert_cycles, 1, mpi_integer, 0, mpi_comm_world, ierr)

        call mpi_bcast(lanczos_basis_length, 1, mpi_integer, 0, mpi_comm_world, ierr)
        call mpi_bcast(nlanczos_eigv, 1, mpi_integer, 0, mpi_comm_world, ierr)
        call mpi_bcast(use_sparse_hamil, 1, mpi_logical, 0, mpi_comm_world, ierr)

        call mpi_bcast(print_fci_wfn, 1, mpi_integer, 0, mpi_comm_world, ierr)
        call mpi_bcast(analyse_fci_wfn, 1, mpi_integer, 0, mpi_comm_world, ierr)

        call mpi_bcast(ncycles, 1, mpi_integer, 0, mpi_comm_world, ierr)
        call mpi_bcast(nreport, 1, mpi_integer, 0, mpi_comm_world, ierr)
        call mpi_bcast(beta_loops, 1, mpi_integer, 0, mpi_comm_world, ierr)
        call mpi_bcast(walker_length, 1, mpi_integer, 0, mpi_comm_world, ierr)
        call mpi_bcast(spawned_walker_length, 1, mpi_integer, 0, mpi_comm_world, ierr)
        call mpi_bcast(spawned_rdm_length, 1, mpi_integer, 0, mpi_comm_world, ierr)
        call mpi_bcast(tau, 1, mpi_preal, 0, mpi_comm_world, ierr)
        call mpi_bcast(tau_search, 1, mpi_logical, 0, mpi_comm_world, ierr)
        call mpi_bcast(initial_shift, 1, mpi_preal, 0, mpi_comm_world, ierr)
        call mpi_bcast(vary_shift_from, 1, mpi_preal, 0, mpi_comm_world, ierr)
        call mpi_bcast(vary_shift_from_proje, 1, mpi_logical, 0, mpi_comm_world, ierr)
        call mpi_bcast(average_shift_until, 1, mpi_integer, 0, mpi_comm_world, ierr)
        call mpi_bcast(target_particles, 1, mpi_integer8, 0, mpi_comm_world, ierr)
        call mpi_bcast(doing_reduced_dm, 1, mpi_logical, 0, mpi_comm_world, ierr)
        call mpi_bcast(calc_ground_rdm, 1, mpi_logical, 0, mpi_comm_world, ierr)
        call mpi_bcast(calc_inst_rdm, 1, mpi_logical, 0, mpi_comm_world, ierr)
        call mpi_bcast(output_rdm, 1, mpi_logical, 0, mpi_comm_world, ierr)
        call mpi_bcast(nrdms, 1, mpi_integer, 0, mpi_comm_world, ierr)
        call mpi_bcast(doing_exact_rdm_eigv, 1, mpi_logical, 0, mpi_comm_world, ierr)
        call mpi_bcast(doing_von_neumann_entropy, 1, mpi_logical, 0, mpi_comm_world, ierr)
        call mpi_bcast(doing_concurrence, 1, mpi_logical, 0, mpi_comm_world, ierr)
        call mpi_bcast(start_averaging, 1, mpi_integer, 0, mpi_comm_world, ierr)
        call mpi_bcast(dmqmc_weighted_sampling, 1, mpi_logical, 0, mpi_comm_world, ierr)
        call mpi_bcast(dmqmc_vary_weights, 1, mpi_logical, 0, mpi_comm_world, ierr)
        call mpi_bcast(dmqmc_find_weights, 1, mpi_logical, 0, mpi_comm_world, ierr)
        call mpi_bcast(all_sym_sectors, 1, mpi_logical, 0, mpi_comm_world, ierr)
        call mpi_bcast(finish_varying_weights, 1, mpi_integer, 0, mpi_comm_world, ierr)
        call mpi_bcast(half_density_matrix, 1, mpi_logical, 0, mpi_comm_world, ierr)
        call mpi_bcast(calculate_excit_distribution, 1, mpi_logical, 0, mpi_comm_world, ierr)
        option_set = .false.
        if (parent) option_set = allocated(dmqmc_sampling_probs)
        call mpi_bcast(option_set, 1, mpi_logical, 0, mpi_comm_world, ierr)
        if (option_set) then
            occ_list_size = size(dmqmc_sampling_probs)
            call mpi_bcast(occ_list_size, 1, mpi_integer, 0, mpi_comm_world, ierr)
            if (.not.parent) then
                allocate(dmqmc_sampling_probs(occ_list_size), stat=ierr)
                call check_allocate('dmqmc_sampling_probs',occ_list_size,ierr)
            end if
            call mpi_bcast(dmqmc_sampling_probs, occ_list_size, mpi_preal, 0, mpi_comm_world, ierr)
        end if
        option_set = .false.
        if (parent) option_set = allocated(rdms)
        call mpi_bcast(option_set, 1, mpi_logical, 0, mpi_comm_world, ierr)
        if (option_set) then
            occ_list_size = size(rdms)
            call mpi_bcast(occ_list_size, 1, mpi_integer, 0, mpi_comm_world, ierr)
            if (.not.parent) then
                allocate(rdms(occ_list_size), stat=ierr)
                call check_allocate('rdms',occ_list_size,ierr)
            end if
            do i = 1, occ_list_size
                call mpi_bcast(rdms(i)%A_nsites, 1, mpi_integer, 0, mpi_comm_world, ierr)
                if (.not.parent) then
                    allocate(rdms(i)%subsystem_A(rdms(i)%A_nsites), stat=ierr)
                    call check_allocate('rdms(i)%subsystem_A',rdms(i)%A_nsites,ierr)
                end if
                call mpi_bcast(rdms(i)%subsystem_A, rdms(i)%A_nsites, mpi_integer, 0, mpi_comm_world, ierr)
            end do
        end if
        option_set = .false.
        if (parent) option_set = allocated(correlation_sites)
        call mpi_bcast(option_set, 1, mpi_logical, 0, mpi_comm_world, ierr)
        if (option_set) then
            occ_list_size = size(correlation_sites)
            call mpi_bcast(occ_list_size, 1, mpi_integer, 0, mpi_comm_world, ierr)
            if (.not.parent) then
                allocate(correlation_sites(occ_list_size), stat=ierr)
                call check_allocate('correlation_sites',occ_list_size,ierr)
            end if
            call mpi_bcast(correlation_sites, occ_list_size, mpi_integer, 0, mpi_comm_world, ierr)
        end if
        option_set = .false.
        call mpi_bcast(truncate_space, 1, mpi_logical, 0, mpi_comm_world, ierr)
        call mpi_bcast(truncation_level, 1, mpi_integer, 0, mpi_comm_world, ierr)
        if (parent) option_set = allocated(occ_list0)
        call mpi_bcast(option_set, 1, mpi_logical, 0, mpi_comm_world, ierr)
        if (option_set) then
            ! Have not yet set sys%nel in the Heisenberg model.
            occ_list_size = size(occ_list0)
            call mpi_bcast(occ_list_size, 1, mpi_integer, 0, mpi_comm_world, ierr)
            if (.not.parent) then
                allocate(occ_list0(occ_list_size), stat=ierr)
                call check_allocate('occ_list0', occ_list_size, ierr)
            end if
            call mpi_bcast(occ_list0, occ_list_size, mpi_integer, 0, mpi_comm_world, ierr)
        end if
        if (parent) option_set = allocated(hs_occ_list0)
        call mpi_bcast(option_set, 1, mpi_logical, 0, mpi_comm_world, ierr)
        if (option_set) then
            ! Have not yet set sys%nel in the Heisenberg model.
            occ_list_size = size(hs_occ_list0)
            call mpi_bcast(occ_list_size, 1, mpi_integer, 0, mpi_comm_world, ierr)
            if (.not.parent) then
                allocate(hs_occ_list0(occ_list_size), stat=ierr)
                call check_allocate('hs_occ_list0', occ_list_size, ierr)
            end if
            call mpi_bcast(hs_occ_list0, occ_list_size, mpi_integer, 0, mpi_comm_world, ierr)
        end if
        call mpi_bcast(restart, 1, mpi_logical, 0, mpi_comm_world, ierr)
        call mpi_bcast(dump_restart_file, 1, mpi_logical, 0, mpi_comm_world, ierr)
        call mpi_bcast(dump_restart_file_shift, 1, mpi_logical, 0, mpi_comm_world, ierr)
        call mpi_bcast(restart_info_global%read_id, 1, mpi_integer, 0, mpi_comm_world, ierr)
        call mpi_bcast(restart_info_global%write_id, 1, mpi_integer, 0, mpi_comm_world, ierr)
        call mpi_bcast(restart_info_global%write_restart_freq, 1, mpi_integer, 0, mpi_comm_world, ierr)
        call mpi_bcast(restart_info_global_shift%write_id, 1, mpi_integer, 0, mpi_comm_world, ierr)
        call mpi_bcast(seed, 1, mpi_integer, 0, mpi_comm_world, ierr)
        call mpi_bcast(shift_damping, 1, mpi_preal, 0, mpi_comm_world, ierr)
        call mpi_bcast(D0_population, 1, mpi_preal, 0, mpi_comm_world, ierr)
        call mpi_bcast(no_renorm, 1, mpi_logical, 0, mpi_comm_world, ierr)
        call mpi_bcast(pattempt_single, 1, mpi_preal, 0, mpi_comm_world, ierr)
        call mpi_bcast(pattempt_double, 1, mpi_preal, 0, mpi_comm_world, ierr)

        call mpi_bcast(ccmc_move_freq, 1, mpi_integer, 0, mpi_comm_world, ierr)

        call mpi_bcast(init_spin_inv_D0, 1, mpi_logical, 0, mpi_comm_world, ierr)
        call mpi_bcast(initiator_CAS, 2, mpi_integer, 0, mpi_comm_world, ierr)
        call mpi_bcast(initiator_population, 1, mpi_integer, 0, mpi_comm_world, ierr)
        call mpi_bcast(initiator_approximation, 1, mpi_logical, 0, mpi_comm_world, ierr)

        call mpi_bcast(hf_operator, 1, mpi_integer, 0, mpi_comm_world, ierr)
        call mpi_bcast(alpha0, 1, mpi_integer, 0, mpi_comm_world, ierr)

        call mpi_bcast(write_hamiltonian, 1, mpi_logical, 0, mpi_comm_world, ierr)
        call mpi_bcast(write_determinants, 1, mpi_logical, 0, mpi_comm_world, ierr)

        call mpi_bcast(block_size, 1, mpi_integer, 0, mpi_comm_world, ierr)
<<<<<<< HEAD
        call mpi_bcast(non_blocking_comm, 1, mpi_logical, 0, mpi_comm_world, ierr)
=======
        call mpi_bcast(doing_load_balancing, 1, mpi_logical, 0, mpi_comm_world, ierr)
        call mpi_bcast(load_balancing_slots, 1, mpi_integer, 0, mpi_comm_world, ierr)
        call mpi_bcast(load_balancing_pop, 1, mpi_integer8, 0, mpi_comm_world, ierr)
        call mpi_bcast(percent_imbal, 1, mpi_preal, 0, mpi_comm_world, ierr)
        call mpi_bcast(max_load_attempts, 1, mpi_integer, 0, mpi_comm_world, ierr)
        call mpi_bcast(write_load_info, 1, mpi_logical, 0, mpi_comm_world, ierr)
>>>>>>> 5c8f1586

        call mpi_bcast(fold_line, 1, mpi_preal, 0, mpi_comm_world, ierr)
        call mpi_bcast(P__, 1, mpi_preal, 0, mpi_comm_world, ierr)
        call mpi_bcast(Po_, 1, mpi_preal, 0, mpi_comm_world, ierr)
        call mpi_bcast(P_o, 1, mpi_preal, 0, mpi_comm_world, ierr)

#endif

    end subroutine distribute_input

end module parse_input<|MERGE_RESOLUTION|>--- conflicted
+++ resolved
@@ -477,10 +477,8 @@
             ! Parameters for parallel calculations.
             case('BLOCK_SIZE')
                 call readi(block_size)
-<<<<<<< HEAD
             case('NON_BLOCKING_COMM')
                 non_blocking_comm = .true.
-=======
             case('LOAD_BALANCING')
                 doing_load_balancing = .true.
             case('LOAD_BALANCING_SLOTS')
@@ -493,7 +491,6 @@
                 call readi(max_load_attempts)
             case('WRITE_LOAD_INFO')
                 write_load_info = .true.
->>>>>>> 5c8f1586
 
             case('FINITE_CLUSTER')
                 ! this will be checked in check_input to ensure that it
@@ -908,16 +905,13 @@
         call mpi_bcast(write_determinants, 1, mpi_logical, 0, mpi_comm_world, ierr)
 
         call mpi_bcast(block_size, 1, mpi_integer, 0, mpi_comm_world, ierr)
-<<<<<<< HEAD
         call mpi_bcast(non_blocking_comm, 1, mpi_logical, 0, mpi_comm_world, ierr)
-=======
         call mpi_bcast(doing_load_balancing, 1, mpi_logical, 0, mpi_comm_world, ierr)
         call mpi_bcast(load_balancing_slots, 1, mpi_integer, 0, mpi_comm_world, ierr)
         call mpi_bcast(load_balancing_pop, 1, mpi_integer8, 0, mpi_comm_world, ierr)
         call mpi_bcast(percent_imbal, 1, mpi_preal, 0, mpi_comm_world, ierr)
         call mpi_bcast(max_load_attempts, 1, mpi_integer, 0, mpi_comm_world, ierr)
         call mpi_bcast(write_load_info, 1, mpi_logical, 0, mpi_comm_world, ierr)
->>>>>>> 5c8f1586
 
         call mpi_bcast(fold_line, 1, mpi_preal, 0, mpi_comm_world, ierr)
         call mpi_bcast(P__, 1, mpi_preal, 0, mpi_comm_world, ierr)
