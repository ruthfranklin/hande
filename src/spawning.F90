module spawning

! Module for procedures involved in the spawning step of the FCIQMC algorithm.

! We wish to spawn with probability
!   tau |H_ij|,
! where tau is the timestep of the simulation.
! The probability of doing something is the probability of selecting to attempt
! to do it multiplied by the probability of actually doing it, hence:
!   p_spawn = p_select tau*|H_ij|/p_gen
! and p_select = p_gen for normalised probabilities.
! p_select is included intrinsically in the algorithm, as we choose a random
! determinant, j, that is connected to the i-th determinant and attempt to spawn
! from a particle on i-th determinant onto the j-th determinant.
! Thus we compare to the probability tau*|H_ij|/p_gen in order to determine
! whether the spawning attempt is successful.

! This is just for top-level spawning routines and utility functions.  The
! actual work of generating a random excitation is done in the system-specific
! excit_gen_* modules.

! TODO: profile to discover how much time is spent obtaining the correct sign of
! a matrix element (i.e. find_permutation_* routines).  These can be avoided
! unless the spawning event is successful as we only need the correct sign of
! the matrix element if offspring are produced.

use const
implicit none

contains

!--- Spawning wrappers ---

    subroutine spawn_standard(rng, sys, spawn_cutoff, real_factor, cdet, parent_sign, gen_excit_ptr, nspawn, connection)

        ! Attempt to spawn a new particle on a connected determinant.

        ! This is just a thin wrapper around a system-specific excitation
        ! generator and a utility function.

        ! In/Out:
        !    rng: random number generator.
        ! In:
        !    sys: system being studied.
        !    spawn_cutoff: The size of the minimum spawning event allowed, in
        !        the encoded representation. Events smaller than this will be
        !        stochastically rounded up to this value or down to zero.
        !    real_factor: The factor by which populations are multiplied to
        !        enable non-integer populations.
        !    cdet: info on the current determinant (cdet) that we will spawn
        !        from.
        !    parent_sign: sign of the population on the parent determinant (i.e.
        !        either a positive or negative integer).
        !    gen_excit_ptr: procedure pointer to excitation generators.
        !        gen_excit_ptr%full *must* be set to a procedure which generates
        !        a complete excitation.
        ! Out:
        !    nspawn: number of particles spawned, in the encoded representation.
        !        0 indicates the spawning attempt was unsuccessful.
        !    connection: excitation connection between the current determinant
        !        and the child determinant, on which progeny are spawned.

        use determinants, only: det_info
        use excitations, only: excit
        use system, only: sys_t
        use proc_pointers, only: gen_excit_ptr_t
        use dSFMT_interface, only: dSFMT_t

        type(dSFMT_t), intent(inout) :: rng
        type(sys_t), intent(in) :: sys
        integer(int_p), intent(in) :: spawn_cutoff
        integer(int_p), intent(in) :: real_factor
        type(det_info), intent(in) :: cdet
        integer(int_p), intent(in) :: parent_sign
        type(gen_excit_ptr_t), intent(in) :: gen_excit_ptr
        integer(int_p), intent(out) :: nspawn
        type(excit), intent(out) :: connection

        real(p) :: pgen, hmatel

        ! 1. Generate random excitation.
        call gen_excit_ptr%full(rng, sys, cdet, pgen, connection, hmatel)

        ! 2. Attempt spawning.
        nspawn = attempt_to_spawn(rng, spawn_cutoff, real_factor, hmatel, pgen, parent_sign)

    end subroutine spawn_standard

    subroutine spawn_importance_sampling(rng, sys, spawn_cutoff, real_factor, cdet, parent_sign, gen_excit_ptr, nspawn, connection)

        ! Attempt to spawn a new particle on a connected determinant.

        ! This subroutine applies a transformation to the Hamiltonian to achieve
        ! importance sampling of the stochastic process.

        ! This is just a thin wrapper around a system-specific excitation
        ! generator, trial-function specific transformation routine and
        ! a utility function.

        ! In/Out:
        !    rng: random number generator.
        ! In:
        !    sys: system being studied.
        !    spawn_cutoff: The size of the minimum spawning event allowed, in
        !        the encoded representation. Events smaller than this will be
        !        stochastically rounded up to this value or down to zero.
        !    real_factor: The factor by which populations are multiplied to
        !        enable non-integer populations.
        !    cdet: info on the current determinant (cdet) that we will spawn
        !        from.
        !    parent_sign: sign of the population on the parent determinant (i.e.
        !        either a positive or negative integer).
        !    gen_excit_ptr: procedure pointer to excitation generators.
        !        gen_excit_ptr%full *must* be set to a procedure which generates
        !        a complete excitation.
        ! Out:
        !    nspawn: number of particles spawned, in the encoded representation.
        !        0 indicates the spawning attempt was unsuccessful.
        !    connection: excitation connection between the current determinant
        !        and the child determinant, on which progeny are spawned.

        use determinants, only: det_info
        use system, only: sys_t
        use excitations, only: excit
        use proc_pointers, only: gen_excit_ptr_t
        use dSFMT_interface, only: dSFMT_t

        type(dSFMT_t), intent(inout) :: rng
        type(sys_t), intent(in) :: sys
        integer(int_p), intent(in) :: spawn_cutoff
        integer(int_p), intent(in) :: real_factor
        type(det_info), intent(in) :: cdet
        integer(int_p), intent(in) :: parent_sign
        type(gen_excit_ptr_t), intent(in) :: gen_excit_ptr
        integer(int_p), intent(out) :: nspawn
        type(excit), intent(out) :: connection

        real(p) :: pgen, hmatel

        ! 1. Generate random excitation.
        call gen_excit_ptr%full(rng, sys, cdet, pgen, connection, hmatel)

        ! 2. Transform Hamiltonian matrix element by trial function.
        call gen_excit_ptr%trial_fn(sys, cdet, connection, hmatel)

        ! 3. Attempt spawning.
        nspawn = attempt_to_spawn(rng, spawn_cutoff, real_factor, hmatel, pgen, parent_sign)

    end subroutine spawn_importance_sampling

    subroutine spawn_lattice_split_gen(rng, sys, spawn_cutoff, real_factor, cdet, parent_sign, gen_excit_ptr, nspawn, connection)

        ! Attempt to spawn a new particle on a connected determinant.

        ! This is just a thin wrapper around a system-specific excitation
        ! generator and a utility function.

        ! This subroutine applies a transformation to the Hamiltonian to achieve
        ! importance sampling of the stochastic process.

        ! For lattice models (principally the Hubbard model; the savings for the
        ! Heisenberg model are minimal) one can make a useful optimisation, as
        ! determining |H_ij| is fast (indeed, constant if non-zero) and does not
        ! require full knowledge of the excitation.  As only a small fraction of
        ! spawning events are successful, it is faster to not do any unnecessary
        ! work and test whether the spawning event is successful before
        ! finalising the excitation.

        ! In/Out:
        !    rng: random number generator.
        ! In:
        !    sys: system being studied.
        !    spawn_cutoff: The size of the minimum spawning event allowed, in
        !        the encoded representation. Events smaller than this will be
        !        stochastically rounded up to this value or down to zero.
        !    real_factor: The factor by which populations are multiplied to
        !        enable non-integer populations.
        !    cdet: info on the current determinant (cdet) that we will spawn
        !        from.
        !    parent_sign: sign of the population on the parent determinant (i.e.
        !        either a positive or negative integer).
        !    gen_excit_ptr: procedure pointer to excitation generators.
        !        gen_excit_ptr%init and gen_excit_ptr%finalise *must* be set to
        !        a pair of procedures which generate a complete excitation.
        !        gen_excit_ptr%init must return (at least) the connecting matrix
        !        element and gen_excit_ptr%finalise must fill in the rest of the
        !        information about the excitation.
        ! Out:
        !    nspawn: number of particles spawned, in the encoded representation.
        !        0 indicates the spawning attempt was unsuccessful.
        !    connection: excitation connection between the current determinant
        !        and the child determinant, on which progeny are spawned.

        use determinants, only: det_info
        use system, only: sys_t
        use excitations, only: excit
        use fciqmc_data, only: tau
        use proc_pointers, only: gen_excit_ptr_t
        use dSFMT_interface, only: dSFMT_t

        type(dSFMT_t), intent(inout) :: rng
        type(sys_t), intent(in) :: sys
        integer(int_p), intent(in) :: spawn_cutoff
        integer(int_p), intent(in) :: real_factor
        type(det_info), intent(in) :: cdet
        integer(int_p), intent(in) :: parent_sign
        type(gen_excit_ptr_t), intent(in) :: gen_excit_ptr
        integer(int_p), intent(out) :: nspawn
        type(excit), intent(out) :: connection

        real(p) :: pgen, abs_hmatel, hmatel

        ! 1. Generate enough of a random excitation to determinant the
        ! generation probability and |H_ij|.
        call gen_excit_ptr%init(rng, sys, cdet, pgen, connection, abs_hmatel)

        ! 2. Attempt spawning.
        nspawn = nspawn_from_prob(rng, spawn_cutoff, real_factor, tau*abs_hmatel/pgen)

        if (nspawn /= 0_int_p) then

            ! 3. Complete excitation and find sign of connecting matrix element.
            call gen_excit_ptr%finalise(rng, sys, cdet, connection, hmatel)

            ! 4. Find sign of offspring.
            call set_child_sign(hmatel, parent_sign, nspawn)

        end if

    end subroutine spawn_lattice_split_gen

    subroutine spawn_lattice_split_gen_importance_sampling(rng, sys, spawn_cutoff, real_factor, cdet, parent_sign, &
                                                           gen_excit_ptr, nspawn, connection)

        ! Attempt to spawn a new particle on a connected determinant.

        ! This is just a thin wrapper around a system-specific excitation
        ! generator and a utility function.

        ! For lattice models (principally the Hubbard model; the savings for the
        ! Heisenberg model are minimal) one can make a useful optimisation, as
        ! determining |H_ij| is fast (indeed, constant if non-zero) and does not
        ! require full knowledge of the excitation.  As only a small fraction of
        ! spawning events are successful, it is faster to not do any unnecessary
        ! work and test whether the spawning event is successful before
        ! finalising the excitation.

        ! In/Out:
        !    rng: random number generator.
        ! In:
        !    sys: system being studied.
        !    spawn_cutoff: The size of the minimum spawning event allowed, in
        !        the encoded representation. Events smaller than this will be
        !        stochastically rounded up to this value or down to zero.
        !    real_factor: The factor by which populations are multiplied to
        !        enable non-integer populations.
        !    cdet: info on the current determinant (cdet) that we will spawn
        !        from.
        !    parent_sign: sign of the population on the parent determinant (i.e.
        !        either a positive or negative integer).
        !    gen_excit_ptr: procedure pointer to excitation generators.
        !        gen_excit_ptr%init and gen_excit_ptr%finalise *must* be set to
        !        a pair of procedures which generate a complete excitation.
        !        gen_excit_ptr%init must return (at least) the connecting matrix
        !        element and gen_excit_ptr%finalise must fill in the rest of the
        !        information about the excitation.
        ! Out:
        !    nspawn: number of particles spawned, in the encoded representation.
        !        0 indicates the spawning attempt was unsuccessful.
        !    connection: excitation connection between the current determinant
        !        and the child determinant, on which progeny are spawned.

        use determinants, only: det_info
        use system, only: sys_t
        use excitations, only: excit
        use fciqmc_data, only: tau
        use proc_pointers, only: gen_excit_ptr_t
        use dSFMT_interface, only: dSFMT_t

        type(dSFMT_t), intent(inout) :: rng
        type(sys_t), intent(in) :: sys
        integer(int_p), intent(in) :: spawn_cutoff
        integer(int_p), intent(in) :: real_factor
        type(det_info), intent(in) :: cdet
        integer(int_p), intent(in) :: parent_sign
        type(gen_excit_ptr_t), intent(in) :: gen_excit_ptr
        integer(int_p), intent(out) :: nspawn
        type(excit), intent(out) :: connection

        real(p) :: pgen, tilde_hmatel, hmatel

        ! 1. Generate enough of a random excitation to determinant the
        ! generation probability and |H_ij|.
        call gen_excit_ptr%init(rng, sys, cdet, pgen, connection, tilde_hmatel)

        ! 2. Transform Hamiltonian matrix element by trial function.
        call gen_excit_ptr%trial_fn(sys, cdet, connection, tilde_hmatel)

        ! 3. Attempt spawning.
        nspawn = nspawn_from_prob(rng, spawn_cutoff, real_factor, tau*abs(tilde_hmatel)/pgen)

        if (nspawn /= 0_int_p) then

            ! 4. Complete excitation and find sign of connecting matrix element.
            ! *NOTE*: this returns the original matrix element and *not* the
            ! matrix element after the trial function transformation.
            call gen_excit_ptr%finalise(rng, sys, cdet, connection, hmatel)

            ! 5. Find sign of offspring.
            ! Note that we don't care about the value of H_ij at this step, only
            ! the sign.
            call set_child_sign(tilde_hmatel*hmatel, parent_sign, nspawn)

        end if

    end subroutine spawn_lattice_split_gen_importance_sampling

    subroutine spawn_null(rng, sys, spawn_cutoff, real_factor, cdet, parent_sign, gen_excit_ptr, nspawn, connection)

        ! This is a null spawning routine for use with operators which are
        ! diagonal in the basis and hence only have a cloning step in the
        ! Hellmann-Feynman sampling.  It does *nothing*.

        ! In/Out:
        !    rng: random number generator.
        ! In:
        !    sys: system being studied.
        !    spawn_cutoff: The size of the minimum spawning event allowed, in
        !        the encoded representation. Events smaller than this will be
        !        stochastically rounded up to this value or down to zero.
        !    real_factor: The factor by which populations are multiplied to
        !        enable non-integer populations.
        !    cdet: info on the current determinant (cdet) that we will spawn
        !        from (or not, in this case!).
        !    parent_sign: sign of the population on the parent determinant (i.e.
        !        either a positive or negative integer).
        !    gen_excit_ptr: procedure pointer to excitation generators.
        ! Out:
        !    nspawn: number of particles spawned, in the encoded representation.
        !        0 indicates the spawning attempt was unsuccessful.
        !    connection: excitation connection between the current determinant
        !        and the child determinant, on which progeny are spawned.

        use determinants, only: det_info
        use system, only: sys_t
        use excitations, only: excit
        use proc_pointers, only: gen_excit_ptr_t
        use dSFMT_interface, only: dSFMT_t

        type(dSFMT_t), intent(inout) :: rng
        type(sys_t), intent(in) :: sys
        integer(int_p), intent(in) :: spawn_cutoff
        integer(int_p), intent(in) :: real_factor
        type(det_info), intent(in) :: cdet
        integer(int_p), intent(in) :: parent_sign
        type(gen_excit_ptr_t), intent(in) :: gen_excit_ptr
        integer(int_p), intent(out) :: nspawn
        type(excit), intent(out) :: connection

        ! Just some null operations to avoid -Wall -Werror causing errors.
        connection%nexcit = huge(0)

        ! Return nspawn = 0 as we don't want to do any spawning.
        nspawn = 0_int_p

    end subroutine spawn_null

!--- Attempt spawning based upon random excitation ---

    function nspawn_from_prob(rng, spawn_cutoff, real_factor, probability) result(nspawn)

        ! Generate the number spawned from a probability. If probability is greater than
        ! zero, then number spawned = int(probability) + stochastic{0,1}
        ! where the latter half of the RHS is a stochastic spawning from the remainder
        !
        ! In:
        !    spawn_cutoff: The size of the minimum spawning event allowed, in
        !        the encoded representation. Events smaller than this will be
        !        stochastically rounded up to this value or down to zero.
        !    real_factor: The factor by which populations are multiplied to
        !        enable non-integer populations.
        !    probability: the spawning probability
        ! In/Out:
        !    rng: random number generator.
        !
        ! Returns:
        !    number_spawned: the number spawned from this probability

        use dSFMT_interface, only: dSFMT_t, get_rand_close_open

        implicit none
        real(p), intent(in) :: probability
        type(dSFMT_t), intent(inout) :: rng
        integer(int_p), intent(in) :: spawn_cutoff
        integer(int_p), intent(in) :: real_factor
        integer(int_s) :: nspawn
        real(p) :: pspawn

        ! 'Encode' the spawning probability by multiplying by 2^(real_bit_shift).
        ! We then stochastically round this probability either up or down to
        ! the nearest integers. This allows a resolution of 2^(-real_spawning)
        ! when we later divide this factor back out. (See comments for
        ! walker_population).
        pspawn = probability*real_factor

        if (abs(pspawn) < spawn_cutoff) then

            ! If the spawning amplitude is below the minimum spawning event
            ! allowed, stochastically round it either down to zero or up
            ! to the cutoff.
            if (pspawn > get_rand_close_open(rng)*spawn_cutoff) then
                nspawn = spawn_cutoff
            else
                nspawn = 0_int_p
            end if

        else

            ! Need to take into account the possibilty of a spawning attempt
            ! producing multiple offspring...
            ! If pspawn is > 1, then we spawn floor(pspawn) as a minimum and
            ! then spawn a particle with probability pspawn-floor(pspawn).
            nspawn = int(pspawn, int_p)
            pspawn = pspawn - nspawn

            if (pspawn > get_rand_close_open(rng)) nspawn = nspawn + 1_int_p

        end if

    end function nspawn_from_prob

    subroutine set_child_sign(hmatel, parent_sign, nspawn)

        ! Set the sign of the child walkers based upon the sign of the
        ! Hamiltonian matrix element connecting the parent determinant to the
        ! child determinant.
        !
        ! In:
        !    hmatel: < D | H | D' >, the Hamiltonian matrix element between a
        !        determinant and a connected determinant.
        !    parent_sign: sign of the population on the parent determinant (i.e.
        !        either a positive or negative integer).
        ! In/Out:
        !    nspawn: On input, the unsigned population of child walkers spawned
        !    from |D> to |D'>.  On output, the *signed* population of child
        !    walkers produced by this spawning attempt.

        real(p), intent(in) :: hmatel
        integer(int_p), intent(in) :: parent_sign
        integer(int_p), intent(inout) :: nspawn

        ! If H_ij is positive, then the spawned walker is of opposite
        ! sign to the parent, otherwise the spawned walkers if of the same
        ! sign as the parent.
        if (hmatel > 0.0_p) then
            nspawn = -sign(nspawn, parent_sign)
        else
            nspawn = sign(nspawn, parent_sign)
        end if

    end subroutine set_child_sign

    function attempt_to_spawn(rng, spawn_cutoff, real_factor, hmatel, pgen, parent_sign) result(nspawn)

        ! In:
        !    spawn_cutoff: The size of the minimum spawning event allowed, in
        !        the encoded representation. Events smaller than this will be
        !        stochastically rounded up to this value or down to zero.
        !    real_factor: The factor by which populations are multiplied to
        !        enable non-integer populations.
        !    hmatel: Hamiltonian matrix element connecting a determinant and an
        !    excitation of that determinant.
        !    pgen: probability of generating the excitation.
        !    parent_sign: sign of the population on the parent determinant (i.e.
        !        either a positive or negative integer).
        ! In/Out:
        !    rng: random number generator.
        ! Returns:
        !    number of particles spawned.  0 indicates the spawning attempt was
        !    unsuccessful.

        use dSFMT_interface, only: dSFMT_t, get_rand_close_open
        use fciqmc_data, only: tau

        integer(int_p) :: nspawn

        real(p), intent(in) :: pgen, hmatel
        integer(int_p), intent(in) :: parent_sign
        type(dSFMT_t), intent(inout) :: rng
        integer(int_p), intent(in) :: spawn_cutoff
        integer(int_p), intent(in) :: real_factor
        real(p) :: pspawn

        ! Calculate probability spawning is successful.
        pspawn = tau*abs(hmatel)/pgen

        ! 'Encode' the spawning probability by multiplying by 2^(real_bit_shift).
        ! We then stochastically round this probability either up or down to
        ! the nearest integers. This allows a resolution of 2^(-real_spawning)
        ! when we later divide this factor back out. (See comments for
        ! walker_population).
        pspawn = pspawn*real_factor

        if (pspawn < spawn_cutoff) then

            ! If the spawning amplitude is below the minimum spawning event
            ! allowed, stochastically round it either down to zero or up
            ! to the cutoff.
            if (pspawn > get_rand_close_open(rng)*spawn_cutoff) then
                nspawn = spawn_cutoff
            else
                nspawn = 0_int_p
            end if

        else

            ! Need to take into account the possibilty of a spawning attempt
            ! producing multiple offspring...
            ! If pspawn is > 1, then we spawn floor(pspawn) as a minimum and
            ! then spawn a particle with probability pspawn-floor(pspawn).
            nspawn = int(pspawn, int_p)
            pspawn = pspawn - nspawn

            if (pspawn > get_rand_close_open(rng)) nspawn = nspawn + 1_int_p

        end if

        if (nspawn > 0) then
            ! If H_ij is positive, then the spawned walker is of opposite
            ! sign to the parent, otherwise the spawned walkers if of the same
            ! sign as the parent.
            if (hmatel > 0.0_p) then
                nspawn = -sign(nspawn, parent_sign)
            else
                nspawn = sign(nspawn, parent_sign)
            end if
        end if

    end function attempt_to_spawn

!--- Assuming spawning is successful, create new particle appropriately ---

    subroutine create_spawned_particle(cdet, connection, nspawn, particle_type, spawn)

        ! Create a spawned walker in the spawned walkers lists.
        ! The current position in the spawning array is updated.

        ! In:
        !    cdet: info on the current determinant (cdet) that we will spawn
        !        from.
        !    connection: excitation connecting the current determinant to its
        !        offspring.  Note that the perm field is not used.
        !    nspawn: the (signed) number of particles to create on the
        !        spawned determinant.
        !    particle_type: the index of particle type to be created.
        ! In/Out:
        !    spawn: spawn_t object to which the spawned particle will be added.

        use hashing
        use parallel, only: iproc, nprocs, nthreads
        use omp_lib

        use basis, only: basis_length
        use determinants, only: det_info
        use excitations, only: excit, create_excited_det
        use spawn_data, only: spawn_t

        type(det_info), intent(in) :: cdet
        type(excit), intent(in) :: connection
        integer(int_p), intent(in) :: nspawn
        integer, intent(in) :: particle_type
        type(spawn_t), intent(inout) :: spawn

        integer(i0) :: f_new(basis_length)
#ifndef PARALLEL
        integer, parameter :: iproc_spawn = 0
#else
        integer :: iproc_spawn
#endif
#ifndef _OPENMP
        integer, parameter :: thread_id = 0
#else
        integer :: thread_id
        thread_id = omp_get_thread_num()
#endif


        ! Create bit string of new determinant.
        call create_excited_det(cdet%f, connection, f_new)

#ifdef PARALLEL
        ! (Extra credit for parallel calculations)
        ! Need to determine which processor the spawned walker should be sent
        ! to.  This communication is done during the annihilation process, after
        ! all spawning and death has occured..
        iproc_spawn = modulo(murmurhash_bit_string(f_new, basis_length, spawn%hash_seed), nprocs)
#endif

        ! Move to the next position in the spawning array.
        spawn%head(thread_id,iproc_spawn) = spawn%head(thread_id,iproc_spawn) + nthreads

        ! Set info in spawning array.
        ! Zero it as not all fields are set.
        spawn%sdata(:,spawn%head(thread_id,iproc_spawn)) = 0_int_s
        spawn%sdata(:spawn%bit_str_len,spawn%head(thread_id,iproc_spawn)) = int(f_new, int_s)
        spawn%sdata(spawn%bit_str_len+particle_type,spawn%head(thread_id,iproc_spawn)) = int(nspawn, int_s)

    end subroutine create_spawned_particle

    subroutine create_spawned_particle_initiator(cdet, connection, nspawn, particle_type, spawn)

        ! Create a spawned walker in the spawned walkers lists.
        ! The current position in the spawning array is updated.

        ! In:
        !    cdet: info on the current determinant (cdet) that we will spawn
        !        from.
        !    connection: excitation connecting the current determinant to its
        !        offspring.  Note that the perm field is not used.
        !    nspawn: the (signed) number of particles to create on the
        !        spawned determinant.
        !    particle_type: the index of particle type to be created.
        ! In/Out:
        !    spawn: spawn_t object to which the spawned particle will be added.

        use hashing
        use parallel, only: iproc, nprocs, nthreads
        use omp_lib

        use basis, only: basis_length
        use determinants, only: det_info
        use excitations, only: excit, create_excited_det
        use spawn_data, only: spawn_t

        type(det_info), intent(in) :: cdet
        type(excit), intent(in) :: connection
        integer(int_p), intent(in) :: nspawn
        integer, intent(in) :: particle_type
        type(spawn_t), intent(inout) :: spawn

        integer(i0) :: f_new(basis_length)
#ifndef PARALLEL
        integer, parameter :: iproc_spawn = 0
#else
        integer :: iproc_spawn
#endif
#ifndef _OPENMP
        integer, parameter :: thread_id = 0
#else
        integer :: thread_id
        thread_id = omp_get_thread_num()
#endif

        ! Create bit string of new determinant.
        call create_excited_det(cdet%f, connection, f_new)

#ifdef PARALLEL
        ! (Extra credit for parallel calculations)
        ! Need to determine which processor the spawned walker should be sent
        ! to.  This communication is done during the annihilation process, after
        ! all spawning and death has occured..
        iproc_spawn = modulo(murmurhash_bit_string(f_new, basis_length, spawn%hash_seed), nprocs)
#endif

        ! Move to the next position in the spawning array.
        spawn%head(thread_id,iproc_spawn) = spawn%head(thread_id,iproc_spawn) + nthreads

        ! Set info in spawning array.
        ! Zero it as not all fields are set.
        spawn%sdata(:,spawn%head(thread_id,iproc_spawn)) = 0_int_s
        spawn%sdata(:spawn%bit_str_len,spawn%head(thread_id,iproc_spawn)) = int(f_new, int_s)
        spawn%sdata(spawn%bit_str_len+particle_type,spawn%head(thread_id,iproc_spawn)) = int(nspawn, int_s)
        ! initiator_flag: flag indicating the staturs of the parent determinant.
        !     initiator_flag = 0 indicates the parent is an initiator.
        !     initiator_flag = 1 indicates the parent is not an initiator.
        spawn%sdata(spawn%flag_indx,spawn%head(thread_id,iproc_spawn)) = int(cdet%initiator_flag, int_s)

    end subroutine create_spawned_particle_initiator

    subroutine create_spawned_particle_truncated(cdet, connection, nspawn, particle_type, spawn)

        ! Create a spawned walker in the spawned walkers lists.
        ! The current position in the spawning array is updated.

        ! TODO: comment

        ! In:
        !    cdet: info on the current determinant (cdet) that we will spawn
        !        from.
        !    connection: excitation connecting the current determinant to its
        !        offspring.  Note that the perm field is not used.
        !    nspawn: the (signed) number of particles to create on the
        !        spawned determinant.
        !    particle_type: the index of particle type to be created.
        ! In/Out:
        !    spawn: spawn_t object to which the spawned particle will be added.

        use hashing
        use parallel, only: iproc, nprocs, nthreads
        use omp_lib

        use basis, only: basis_length
        use calc, only: truncation_level
        use determinants, only: det_info
        use excitations, only: excit, create_excited_det, get_excitation_level
        use fciqmc_data, only: hs_f0
        use spawn_data, only: spawn_t

        type(det_info), intent(in) :: cdet
        type(excit), intent(in) :: connection
        integer(int_p), intent(in) :: nspawn
        integer, intent(in) :: particle_type
        type(spawn_t), intent(inout) :: spawn

        integer(i0) :: f_new(basis_length)
#ifndef PARALLEL
        integer, parameter :: iproc_spawn = 0
#else
        integer :: iproc_spawn
#endif
#ifndef _OPENMP
        integer, parameter :: thread_id = 0
#else
        integer :: thread_id
        thread_id = omp_get_thread_num()
#endif

        ! Create bit string of new determinant.
        call create_excited_det(cdet%f, connection, f_new)

        ! Only accept spawning if it's within the truncation level.
        if (get_excitation_level(hs_f0, f_new) <= truncation_level) then

#ifdef PARALLEL
            ! (Extra credit for parallel calculations)
            ! Need to determine which processor the spawned walker should be sent
            ! to.  This communication is done during the annihilation process, after
            ! all spawning and death has occured..
            iproc_spawn = modulo(murmurhash_bit_string(f_new, basis_length, spawn%hash_seed), nprocs)
#endif

            ! Move to the next position in the spawning array.
            spawn%head(thread_id,iproc_spawn) = spawn%head(thread_id,iproc_spawn) + nthreads

            ! Set info in spawning array.
            ! Zero it as not all fields are set.
            spawn%sdata(:,spawn%head(thread_id,iproc_spawn)) = 0_int_s
            spawn%sdata(:spawn%bit_str_len,spawn%head(thread_id,iproc_spawn)) = int(f_new, int_s)
            spawn%sdata(spawn%bit_str_len+particle_type,spawn%head(thread_id,iproc_spawn)) = int(nspawn, int_s)

        end if

    end subroutine create_spawned_particle_truncated

    subroutine create_spawned_particle_initiator_truncated(cdet, connection, nspawn, particle_type, spawn)

        ! Create a spawned walker in the spawned walkers lists.
        ! The current position in the spawning array is updated.

        ! TODO: comment

        ! In:
        !    cdet: info on the current determinant (cdet) that we will spawn
        !        from.
        !    connection: excitation connecting the current determinant to its
        !        offspring.  Note that the perm field is not used.
        !    nspawn: the (signed) number of particles to create on the
        !        spawned determinant.
        !    particle_type: the index of particle type to be created.
        ! In/Out:
        !    spawn: spawn_t object to which the spawned particle will be added.

        use hashing
        use parallel, only: iproc, nprocs, nthreads
        use omp_lib

        use basis, only: basis_length
        use calc, only: truncation_level
        use determinants, only: det_info
        use excitations, only: excit, create_excited_det, get_excitation_level
        use fciqmc_data, only: hs_f0
        use spawn_data, only: spawn_t

        type(det_info), intent(in) :: cdet
        type(excit), intent(in) :: connection
        integer(int_p), intent(in) :: nspawn
        integer, intent(in) :: particle_type
        type(spawn_t), intent(inout) :: spawn

        integer(i0) :: f_new(basis_length)
#ifndef PARALLEL
        integer, parameter :: iproc_spawn = 0
#else
        integer :: iproc_spawn
#endif
#ifndef _OPENMP
        integer, parameter :: thread_id = 0
#else
        integer :: thread_id
        thread_id = omp_get_thread_num()
#endif

        ! Create bit string of new determinant.
        call create_excited_det(cdet%f, connection, f_new)

        ! Only accept spawning if it's within the truncation level.
        if (get_excitation_level(hs_f0, f_new) <= truncation_level) then

#ifdef PARALLEL
            ! (Extra credit for parallel calculations)
            ! Need to determine which processor the spawned walker should be sent
            ! to.  This communication is done during the annihilation process, after
            ! all spawning and death has occured..
            iproc_spawn = modulo(murmurhash_bit_string(f_new, basis_length, spawn%hash_seed), nprocs)
#endif

            ! Move to the next position in the spawning array.
            spawn%head(thread_id,iproc_spawn) = spawn%head(thread_id,iproc_spawn) + nthreads

            ! Set info in spawning array.
            ! Zero it as not all fields are set.
            spawn%sdata(:,spawn%head(thread_id,iproc_spawn)) = 0_int_s
            spawn%sdata(:spawn%bit_str_len,spawn%head(thread_id,iproc_spawn)) = int(f_new, int_s)
            spawn%sdata(spawn%bit_str_len+particle_type,spawn%head(thread_id,iproc_spawn)) = int(nspawn, int_s)
            ! initiator_flag: flag indicating the staturs of the parent determinant.
            !     initiator_flag = 0 indicates the parent is an initiator.
            !     initiator_flag = 1 indicates the parent is not an initiator.
            spawn%sdata(spawn%flag_indx,spawn%head(thread_id,iproc_spawn)) = int(cdet%initiator_flag, int_s)

        end if

    end subroutine create_spawned_particle_initiator_truncated

    subroutine create_spawned_particle_ras(cdet, connection, nspawn, particle_type, spawn)

        ! Create a spawned walker in the spawned walkers lists.
        ! The current position in the spawning array is updated.

        ! TODO: comment

        ! In:
        !    cdet: info on the current determinant (cdet) that we will spawn
        !        from.
        !    connection: excitation connecting the current determinant to its
        !        offspring.  Note that the perm field is not used.
        !    nspawn: the (signed) number of particles to create on the
        !        spawned determinant.
        !    particle_type: the index of particle type to be created.
        ! In/Out:
        !    spawn: spawn_t object to which the spawned particle will be added.

        use hashing
        use parallel, only: iproc, nprocs, nthreads
        use omp_lib

        use basis, only: basis_length
        use bit_utils, only: count_set_bits
        use calc, only: truncation_level, ras1, ras3, ras1_min, ras3_max
        use determinants, only: det_info
        use excitations, only: excit, create_excited_det, get_excitation_level, in_ras
        use spawn_data, only: spawn_t

        type(det_info), intent(in) :: cdet
        type(excit), intent(in) :: connection
        integer(int_p), intent(in) :: nspawn
        integer, intent(in) :: particle_type
        type(spawn_t), intent(inout) :: spawn

        integer(i0) :: f_new(basis_length)
#ifndef PARALLEL
        integer, parameter :: iproc_spawn = 0
#else
        integer :: iproc_spawn
#endif
#ifndef _OPENMP
        integer, parameter :: thread_id = 0
#else
        integer :: thread_id
        thread_id = omp_get_thread_num()
#endif

        ! Create bit string of new determinant.
        call create_excited_det(cdet%f, connection, f_new)

        ! Only accept spawning if it's within the RAS space.
        if (in_ras(ras1, ras3, ras1_min, ras3_max, f_new)) then

#ifdef PARALLEL
            ! (Extra credit for parallel calculations)
            ! Need to determine which processor the spawned walker should be sent
            ! to.  This communication is done during the annihilation process, after
            ! all spawning and death has occured..
            iproc_spawn = modulo(murmurhash_bit_string(f_new, basis_length, spawn%hash_seed), nprocs)
#endif

            ! Move to the next position in the spawning array.
            spawn%head(thread_id,iproc_spawn) = spawn%head(thread_id,iproc_spawn) + nthreads

            ! Set info in spawning array.
            ! Zero it as not all fields are set.
            spawn%sdata(:,spawn%head(thread_id,iproc_spawn)) = 0_int_s
            spawn%sdata(:spawn%bit_str_len,spawn%head(thread_id,iproc_spawn)) = int(f_new, int_s)
            spawn%sdata(spawn%bit_str_len+particle_type,spawn%head(thread_id,iproc_spawn)) = int(nspawn, int_s)

        end if

    end subroutine create_spawned_particle_ras

    subroutine create_spawned_particle_initiator_ras(cdet, connection, nspawn, particle_type, spawn)

        ! Create a spawned walker in the spawned walkers lists.
        ! The current position in the spawning array is updated.

        ! TODO: comment

        ! In:
        !    cdet: info on the current determinant (cdet) that we will spawn
        !        from.
        !    connection: excitation connecting the current determinant to its
        !        offspring.  Note that the perm field is not used.
        !    nspawn: the (signed) number of particles to create on the
        !        spawned determinant.
        !    particle_type: the index of particle type to be created.
        ! In/Out:
        !    spawn: spawn_t object to which the spawned particle will be added.

        use hashing
        use parallel, only: iproc, nprocs, nthreads
        use omp_lib

        use basis, only: basis_length
        use bit_utils, only: count_set_bits
        use calc, only: truncation_level, ras1, ras3, ras1_min, ras3_max
        use determinants, only: det_info
        use excitations, only: excit, create_excited_det, get_excitation_level, in_ras
        use spawn_data, only: spawn_t

        type(det_info), intent(in) :: cdet
        type(excit), intent(in) :: connection
        integer(int_p), intent(in) :: nspawn
        integer, intent(in) :: particle_type
        type(spawn_t), intent(inout) :: spawn

        integer(i0) :: f_new(basis_length)
#ifndef PARALLEL
        integer, parameter :: iproc_spawn = 0
#else
        integer :: iproc_spawn
#endif
#ifndef _OPENMP
        integer, parameter :: thread_id = 0
#else
        integer :: thread_id
        thread_id = omp_get_thread_num()
#endif

        ! Create bit string of new determinant.
        call create_excited_det(cdet%f, connection, f_new)

        ! Only accept spawning if it's within the RAS space.
        if (in_ras(ras1, ras3, ras1_min, ras3_max, f_new)) then

#ifdef PARALLEL
            ! (Extra credit for parallel calculations)
            ! Need to determine which processor the spawned walker should be sent
            ! to.  This communication is done during the annihilation process, after
            ! all spawning and death has occured..
            iproc_spawn = modulo(murmurhash_bit_string(f_new, basis_length, spawn%hash_seed), nprocs)
#endif

            ! Move to the next position in the spawning array.
            spawn%head(thread_id,iproc_spawn) = spawn%head(thread_id,iproc_spawn) + nthreads

            ! Set info in spawning array.
            ! Zero it as not all fields are set.
            spawn%sdata(:,spawn%head(thread_id,iproc_spawn)) = 0_int_s
            spawn%sdata(:spawn%bit_str_len,spawn%head(thread_id,iproc_spawn)) = int(f_new, int_s)
            spawn%sdata(spawn%bit_str_len+particle_type,spawn%head(thread_id,iproc_spawn)) = int(nspawn, int_s)
            ! initiator_flag: flag indicating the staturs of the parent determinant.
            !     initiator_flag = 0 indicates the parent is an initiator.
            !     initiator_flag = 1 indicates the parent is not an initiator.
            spawn%sdata(spawn%flag_indx,spawn%head(thread_id,iproc_spawn)) = int(cdet%initiator_flag, int_s)

        end if

    end subroutine create_spawned_particle_initiator_ras

    subroutine create_spawned_particle_density_matrix(f1, f2, connection, nspawn, spawning_end, particle_type, spawn)

        ! Create a spawned walker in the spawned walkers lists.
        ! The current position in the spawning array is updated.

        ! In:
        !    f1: bitstring corresponding to the end which is currently
        !         being spawned from.
        !    f2: bitstring corresponding to the 'inactive' end, which
        !         was not involved in the current spawning step.
        !    connection: excitation connecting the current determinant to its
        !        offspring.  Note that the perm field is not used.
        !    nspawn: the (signed) number of particles to create on the
        !        spawned determinant.
        !    spawning_end: Specifies which 'end' we are spawning from
        !        currently, ie, if the elements of the density matrix are
        !        \rho_{i,j}, are we spawning from the i end, 1, or the j end, 2.
        !    particle_type: the index of particle type to be created.
        ! In/Out:
        !    spawn: spawn_t object to which the spawned particle will be added.

        use basis, only: basis_length, total_basis_length
        use errors, only: stop_all
        use excitations, only: excit, create_excited_det
        use hashing
        use parallel, only: iproc, nprocs, nthreads
        use spawn_data, only: spawn_t

        integer(i0), intent(in) :: f1(basis_length), f2(basis_length)
        integer(int_p), intent(in) :: nspawn
        integer, intent(in) :: spawning_end
        integer, intent(in) :: particle_type
        type(spawn_t), intent(inout) :: spawn

        type(excit), intent(in) :: connection
        integer(i0) :: f_new(basis_length)
        integer(i0) :: f_new_tot(total_basis_length)

#ifndef PARALLEL
        integer, parameter :: iproc_spawn = 0
#else
        integer :: iproc_spawn
#endif
        integer, parameter :: thread_id = 0

        ! Create bit string of new determinant. The entire two-ended
        ! bitstring is eventually stored in f_new_tot.
        call create_excited_det(f1, connection, f_new)

        f_new_tot = 0_i0
        if (spawning_end==1) then
            f_new_tot(:basis_length) = f_new
            f_new_tot((basis_length+1):(total_basis_length)) = f2
        else
            f_new_tot(:basis_length) = f2
            f_new_tot((basis_length+1):(total_basis_length)) = f_new
        end if

#ifdef PARALLEL
        ! (Extra credit for parallel calculations)
        ! Need to determine which processor the spawned walker should be sent
        ! to.  This communication is done during the annihilation process, after
        ! all spawning and death has occured..
        iproc_spawn = modulo(murmurhash_bit_string(f_new_tot, total_basis_length, spawn%hash_seed), nprocs)
#endif

        ! Move to the next position in the spawning array.
        spawn%head(thread_id,iproc_spawn) = spawn%head(thread_id,iproc_spawn) + nthreads

        ! spawn%head_start(0,1) holds the number of slots in the spawning array per processor.
        if (spawn%head(thread_id,iproc_spawn) - spawn%head_start(0,iproc_spawn) >= spawn%head_start(0,1)) &
            call stop_all('create_spawned_particle_density_matrix',&
                           'There is no space left in the spawning array.')

        ! Set info in spawning array.
        ! Zero it as not all fields are set.
        spawn%sdata(:,spawn%head(thread_id,iproc_spawn)) = 0_int_s
        spawn%sdata(:spawn%bit_str_len,spawn%head(thread_id,iproc_spawn)) = int(f_new_tot, int_s)
        spawn%sdata(spawn%bit_str_len+particle_type,spawn%head(thread_id,iproc_spawn)) = int(nspawn, int_s)

    end subroutine create_spawned_particle_density_matrix

    subroutine create_spawned_particle_half_density_matrix(f1, f2, connection, nspawn, spawning_end, particle_type, spawn)

        ! Create a spawned walker in the spawned walkers lists.
        ! If walker tries to spawn in the lower triangle of density matrix
        ! then reflect it to upper triangle by swapping bit strings for the
        ! two ends. The current position in the spawning array is updated.

        ! In:
        !    f1: bitstring corresponding to the end which is currently
        !         being spawned from.
        !    f2: bitstring corresponding to the 'inactive' end, which
        !         was not involved in the current spawning step.
        !    connection: excitation connecting the current determinant to its
        !        offspring.  Note that the perm field is not used.
        !    nspawn: the (signed) number of particles to create on the
        !        spawned determinant.
        !    spawning_end: Specifies which 'end' we are spawning from
        !        currently, ie, if the elements of the density matrix are
        !        \rho_{i,j}, are we spawning from the i end, 1, or the j end, 2.
        !    particle_type: the index of particle type to be created.
        ! In/Out:
        !    spawn: spawn_t object to which the spawned particle will be added.

        use determinants, only: det_compare
        use basis, only: basis_length, total_basis_length
        use calc, only: truncation_level
        use errors, only: stop_all
        use excitations, only: excit, create_excited_det
        use hashing
        use parallel, only: iproc, nprocs
        use spawn_data, only: spawn_t

        integer(i0), intent(in) :: f1(basis_length), f2(basis_length)
        integer(int_p), intent(in) :: nspawn
        integer, intent(in) :: spawning_end
        integer, intent(in) :: particle_type
        type(spawn_t), intent(inout) :: spawn

        type(excit), intent(in) :: connection
        integer(i0) :: f_new(basis_length)
        integer(i0) :: f_new_tot(total_basis_length)

#ifndef PARALLEL
        integer, parameter :: iproc_spawn = 0
#else
        integer :: iproc_spawn
#endif
        integer, parameter :: thread_id = 0

        ! Create bit string of new determinant. The entire two-ended
        ! bitstring is eventually stored in f_new_tot.
        call create_excited_det(f1, connection, f_new)
        f_new_tot = 0_i0

        ! Test to see whether the new determinant resides in the upper
        ! triangle of the density matrix. If so keep bit string ends
        ! as they are. If not then swap bitstring ends so that the
        ! new psips are reflected into the upper triangle of the density
        ! matrix as they try to spawn.
        if (det_compare(f_new, f2, basis_length) == -1) then
            f_new_tot(:basis_length) = f_new
            f_new_tot((basis_length+1):(total_basis_length)) = f2
        else
            f_new_tot(:basis_length) = f2
            f_new_tot((basis_length+1):(total_basis_length)) = f_new
        end if

#ifdef PARALLEL
        ! (Extra credit for parallel calculations)
        ! Need to determine which processor the spawned walker should be sent
        ! to.  This communication is done during the annihilation process, after
        ! all spawning and death has occured..
        iproc_spawn = modulo(murmurhash_bit_string(f_new_tot, total_basis_length, spawn%hash_seed), nprocs)
#endif

        ! Move to the next position in the spawning array.
        spawn%head(thread_id,iproc_spawn) = spawn%head(thread_id,iproc_spawn) + 1

        ! spawn%head_start(0,1) holds the number of slots in the spawning array per processor.
        if (spawn%head(thread_id,iproc_spawn) - spawn%head_start(0,iproc_spawn) >= spawn%head_start(0,1)) &
            call stop_all('create_spawned_particle_half_density_matrix',&
                           'There is no space left in the spawning array.')

        ! Set info in spawning array.
        ! Zero it as not all fields are set.
        spawn%sdata(:,spawn%head(thread_id,iproc_spawn)) = 0_int_s
        spawn%sdata(:spawn%bit_str_len,spawn%head(thread_id,iproc_spawn)) = int(f_new_tot, int_s)
        spawn%sdata(spawn%bit_str_len+particle_type,spawn%head(thread_id,iproc_spawn)) = int(nspawn, int_s)

    end subroutine create_spawned_particle_half_density_matrix

    subroutine create_spawned_particle_truncated_half_density_matrix(f1, f2, connection, nspawn, &
                                                                          spawning_end, particle_type, spawn)

        ! Create a spawned walker in the spawned walkers lists.
        ! The current position in the spawning array is updated.

        ! A spawned walker is only created on (f1', f2) if f1' and f2 do not differ by
        ! more than truncation_level basis functions, where f1' is obtained by
        ! applying the connection to f1.

        ! Note: This is the half density matrix version of create_spawned_particle_truncated_density_matrix
        ! It works in an ientical way apart from attempts to spawn on the lower triangle of the
        ! density matrix are reflected so that they are spawned on the upper triangle of the
        ! density matrix.

        ! In:
        !    f1: bitstring corresponding to the end which is currently
        !         being spawned from.
        !    f2: bitstring corresponding to the 'inactive' end, which
        !         was not involved in the current spawning step.
        !    connection: excitation connecting the current determinant to its
        !        offspring.  Note that the perm field is not used.
        !    nspawn: the (signed) number of particles to create on the
        !        spawned determinant.
        !    spawning_end: Specifies which 'end' we are spawning from
        !        currently, ie, if the elements of the density matrix are
        !        \rho_{i,j}, are we spawning from the i end, 1, or the j end, 2.
        !    particle_type: the index of particle type to be created.
        ! In/Out:
        !    spawn: spawn_t object to which the spawned particle will be added.

        use basis, only: basis_length, total_basis_length
        use determinants, only: det_compare
        use calc, only: truncation_level
        use errors, only: stop_all
        use excitations, only: excit, create_excited_det, get_excitation_level
        use hashing
        use parallel, only: iproc, nprocs
        use spawn_data, only: spawn_t

        integer(i0), intent(in) :: f1(basis_length), f2(basis_length)
        integer(int_p), intent(in) :: nspawn
        integer, intent(in) :: spawning_end
        integer, intent(in) :: particle_type
        type(spawn_t), intent(inout) :: spawn

        type(excit), intent(in) :: connection
        integer(i0) :: f_new(basis_length)
        integer(i0) :: f_new_tot(total_basis_length)

#ifndef PARALLEL
        integer, parameter :: iproc_spawn = 0
#else
        integer :: iproc_spawn
#endif
        integer, parameter :: thread_id = 0

        ! Create bit string of new determinant. The entire two-ended
        ! bitstring is eventually stored in f_new_tot.
        call create_excited_det(f1, connection, f_new)

        if (get_excitation_level(f2, f_new) <= truncation_level) then

            f_new_tot = 0_i0
            ! Test to see whether the new determinant resides in the upper
            ! triangle of the density matrix. If so keep bit string ends
            ! as they are. If not then swap bitstring ends so that the
            ! new psips are reflected into the upper triangle of the density
            ! matrix as they try to spawn.
            if (det_compare(f_new, f2, basis_length) == -1) then
                f_new_tot(:basis_length) = f_new
                f_new_tot((basis_length+1):(total_basis_length)) = f2
            else
                f_new_tot(:basis_length) = f2
                f_new_tot((basis_length+1):(total_basis_length)) = f_new
            end if

#ifdef PARALLEL
            ! (Extra credit for parallel calculations)
            ! Need to determine which processor the spawned walker should be sent
            ! to.  This communication is done during the annihilation process, after
            ! all spawning and death has occured..
            iproc_spawn = modulo(murmurhash_bit_string(f_new_tot, total_basis_length, spawn%hash_seed), nprocs)
#endif

            ! Move to the next position in the spawning array.
            spawn%head(thread_id,iproc_spawn) = spawn%head(thread_id,iproc_spawn) + 1

            ! spawn%head_start(0,1) holds the number of slots in the spawning array per processor.
            if (spawn%head(thread_id,iproc_spawn) - spawn%head_start(0,iproc_spawn) >= spawn%head_start(0,1)) &
                call stop_all('create_spawned_particle_truncated_half_density_matrix',&
                               'There is no space left in the spawning array.')

            ! Set info in spawning array.
            ! Zero it as not all fields are set.
            spawn%sdata(:,spawn%head(thread_id,iproc_spawn)) = 0_int_s
            spawn%sdata(:spawn%bit_str_len,spawn%head(thread_id,iproc_spawn)) = int(f_new_tot, int_s)
            spawn%sdata(spawn%bit_str_len+particle_type,spawn%head(thread_id,iproc_spawn)) = int(nspawn, int_s)

        end if

    end subroutine create_spawned_particle_truncated_half_density_matrix

    subroutine create_spawned_particle_truncated_density_matrix(f1, f2, connection, nspawn, spawning_end, particle_type, spawn)

        ! Create a spawned walker in the spawned walkers lists.
        ! The current position in the spawning array is updated.

        ! A spawned walker is only created on (f1', f2) if f1' and f2 do not
        ! differ by more than truncation_level basis functions, where f1' is
        ! obtained by applying the connection to f1.

        ! In:
        !    f1: bitstring corresponding to the end which is currently
        !         being spawned from.
        !    f2: bitstring corresponding to the 'inactive' end, which
        !         was not involved in the current spawning step.
        !    connection: excitation connecting the current determinant to its
        !        offspring.  Note that the perm field is not used.
        !    nspawn: the (signed) number of particles to create on the
        !        spawned determinant.
        !    spawning_end: Specifies which 'end' we are spawning from
        !        currently, ie, if the elements of the density matrix are
        !        \rho_{i,j}, are we spawning from the i end, 1, or the j end, 2.
        !    particle_type: the index of particle type to be created.
        ! In/Out:
        !    spawn: spawn_t object to which the spawned particle will be added.

        use basis, only: basis_length, total_basis_length
        use calc, only: truncation_level
        use errors, only: stop_all
        use excitations, only: excit, create_excited_det, get_excitation_level
        use hashing
        use parallel, only: iproc, nprocs, nthreads
        use spawn_data, only: spawn_t

        integer(i0), intent(in) :: f1(basis_length), f2(basis_length)
        integer(int_p), intent(in) :: nspawn
        integer, intent(in) :: spawning_end
        integer, intent(in) :: particle_type
        type(spawn_t), intent(inout) :: spawn

        type(excit), intent(in) :: connection
        integer(i0) :: f_new(basis_length)
        integer(i0) :: f_new_tot(total_basis_length)

#ifndef PARALLEL
        integer, parameter :: iproc_spawn = 0
#else
        integer :: iproc_spawn
#endif
        integer, parameter :: thread_id = 0

        ! Create bit string of new determinant. The entire two-ended
        ! bitstring is eventually stored in f_new_tot.
        call create_excited_det(f1, connection, f_new)

        if (get_excitation_level(f2, f_new) <= truncation_level) then

            f_new_tot = 0_i0
            if (spawning_end==1) then
                f_new_tot(:basis_length) = f_new
                f_new_tot((basis_length+1):(total_basis_length)) = f2
            else
                f_new_tot(:basis_length) = f2
                f_new_tot((basis_length+1):(total_basis_length)) = f_new
            end if

#ifdef PARALLEL
            ! (Extra credit for parallel calculations)
            ! Need to determine which processor the spawned walker should be sent
            ! to.  This communication is done during the annihilation process, after
            ! all spawning and death has occured..
            iproc_spawn = modulo(murmurhash_bit_string(f_new_tot, total_basis_length, spawn%hash_seed), nprocs)
#endif

            ! Move to the next position in the spawning array.
            spawn%head(thread_id,iproc_spawn) = spawn%head(thread_id,iproc_spawn) + nthreads

            ! spawn%head_start(0,1) holds the number of slots in the spawning array per processor.
            if (spawn%head(thread_id,iproc_spawn) - spawn%head_start(0,iproc_spawn) >= spawn%head_start(0,1)) &
                call stop_all('create_spawned_particle_truncated_density_matrix', &
                               'There is no space left in the spawning array.')

            ! Set info in spawning array.
            ! Zero it as not all fields are set.
            spawn%sdata(:,spawn%head(thread_id,iproc_spawn)) = 0_int_s
            spawn%sdata(:spawn%bit_str_len,spawn%head(thread_id,iproc_spawn)) = int(f_new_tot, int_s)
            spawn%sdata(total_basis_length+particle_type,spawn%head(thread_id,iproc_spawn)) = int(nspawn, int_s)

        end if

    end subroutine create_spawned_particle_truncated_density_matrix

    subroutine create_spawned_particle_rdm(irdm, nspawn_in, particle_type, rdm_spawn)

        ! Create a spawned walker in the spawned walkers lists.
        ! The current position in the spawning array is updated.

        ! In:
        !    irdm: the index of the rdm that this psip contributes to.
        !    nspawn: the (signed) number of particles to create on the
        !        spawned determinant.
        !    particle_type: the index of particle type to be created.
        ! In/Out:
<<<<<<< HEAD
        !    rdm_spawn: rdm_spawn_t object to which the spanwed particle
        !    will be added.
=======
        !    rdm_spawn: rdm_spawn_t object to which the spawned particle will be added.
>>>>>>> cc33c757

        use bit_utils, only: operator(.bitstrgt.)
        use dmqmc_procedures, only: rdms
        use errors, only: stop_all
        use fciqmc_data, only: rdm_spawn_t
        use hashing
        use parallel, only: iproc, nprocs, nthreads
        use hash_table, only: hash_table_pos_t, lookup_hash_table_entry
        use hash_table, only: assign_hash_table_entry
        use utils, only: int_fmt

        integer, intent(in) :: irdm
        integer(int_p), intent(in) :: nspawn_in
        integer, intent(in) :: particle_type
        type(rdm_spawn_t), intent(inout) :: rdm_spawn
        integer(int_p) :: nspawn
        integer :: rdm_bl

        integer(i0) :: f_new_tot(2*rdms(irdm)%rdm_basis_length)
        integer(i0) :: f1(rdms(irdm)%rdm_basis_length), f2(rdms(irdm)%rdm_basis_length)

#ifndef PARALLEL
        integer, parameter :: iproc_spawn = 0
#else
        integer :: iproc_spawn
#endif
        ! WARNING!  The below algorithm is *not* suitable for conversion to
        ! thread-safety as each thread could be spawning onto the same RDM
        ! element, yet the hash table requires a given element to exist in one
        ! (and only one) location, which is not compatible with how the threaded
        ! spawning arrays work.
        integer, parameter :: thread_id = 0

        type(hash_table_pos_t) :: pos
        logical :: hit
        integer :: err_code

        rdm_bl = rdms(irdm)%rdm_basis_length
        nspawn = nspawn_in

        f_new_tot = 0_i0
        f1 = rdms(irdm)%end1
        f2 = rdms(irdm)%end2

        ! Symmetry is enforced on the RDM in the following.
        if (f1 .bitstrgt. f2) then
            ! If below the diagonal, swap the bitstrings so that the spawning occurs above it.
            f_new_tot(:rdm_bl) = f2
            f_new_tot(rdm_bl+1:2*rdm_bl) = f1
        else
            f_new_tot(:rdm_bl) = f1
            f_new_tot(rdm_bl+1:2*rdm_bl) = f2
            if (all(f1 == f2)) then
                ! Because off-diagonal elements have been doubled (elements above the diagonal taking
                ! contributions from both below and above it), we must double the diagonal elements too.
                nspawn = nspawn*2
            end if
        end if

        associate(spawn=>rdm_spawn%spawn, ht=>rdm_spawn%ht, bsl=>rdm_spawn%spawn%bit_str_len)

#ifdef PARALLEL
            ! (Extra credit for parallel calculations)
            ! Need to determine which processor the spawned walker should be sent
            ! to.  This communication is done during the annihilation process, after
            ! all spawning and death has occured..
            iproc_spawn = modulo(murmurhash_bit_string(f_new_tot, 2*rdm_bl, spawn%hash_seed), nprocs)
#endif

            call lookup_hash_table_entry(ht, f_new_tot, pos, hit)

            if (hit) then
                associate(indx => ht%table(pos%ientry,pos%islot))
                    ! Direct annihilation/cancellation in spawning array.
                    spawn%sdata(bsl+particle_type,indx) = spawn%sdata(bsl+particle_type,indx) + int(nspawn, int_s)
                end associate
            else
                ! Move to the next position in the spawning array.
                call assign_hash_table_entry(ht, pos%islot, pos, err_code)
                if (err_code /= 0) then
                    write(6,'(1X,a9,'//int_fmt(err_code,1)//')') 'err_code:', err_code
                    call stop_all('create_spawned_particle_rdm','Error in assigning hash &
                                  &table entry.')
                end if
                ! Fix hash table to point to the head of the spawn data for this thread/processor.
                spawn%head(thread_id,iproc_spawn) = spawn%head(thread_id,iproc_spawn) + nthreads

                ! spawn%head_start(0,1) holds the number of slots in the spawning array per processor.
                if (spawn%head(thread_id,iproc_spawn) - spawn%head_start(0,iproc_spawn) >= spawn%head_start(0,1)) &
                    call stop_all('create_spawned_particle_rdm','There is no space left in the RDM array.')

                ht%table(pos%ientry,pos%islot) = spawn%head(thread_id,iproc_spawn)
                associate(indx => ht%table(pos%ientry,pos%islot))
                    ! Set info in spawning array.
                    ! Zero it as not all fields are set.
                    spawn%sdata(:,indx) = 0_int_s
                    spawn%sdata(:bsl,indx) = int(f_new_tot, int_s)
                    spawn%sdata(bsl+particle_type,indx) = int(nspawn, int_s)
                end associate
            end if

        end associate

    end subroutine create_spawned_particle_rdm

end module spawning<|MERGE_RESOLUTION|>--- conflicted
+++ resolved
@@ -1363,12 +1363,8 @@
         !        spawned determinant.
         !    particle_type: the index of particle type to be created.
         ! In/Out:
-<<<<<<< HEAD
         !    rdm_spawn: rdm_spawn_t object to which the spanwed particle
         !    will be added.
-=======
-        !    rdm_spawn: rdm_spawn_t object to which the spawned particle will be added.
->>>>>>> cc33c757
 
         use bit_utils, only: operator(.bitstrgt.)
         use dmqmc_procedures, only: rdms
