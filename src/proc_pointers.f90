--- conflicted
+++ resolved
@@ -17,26 +17,13 @@
         integer(i0), intent(in) :: f(basis_length)
         type(det_info), intent(inout) :: d
     end subroutine i_decoder
-<<<<<<< HEAD
-    pure subroutine i_update_proj_energy(f0, d, pop, D0_pop_sum, proj_energy_sum)
-        import :: det_info, p, i0
+    pure subroutine i_update_proj_energy(f0, d, pop, D0_pop_sum, proj_energy_sum, excitation, hmatel)
+        import :: det_info, p, i0, excit
         implicit none
         integer(i0), intent(in) :: f0(:)
         type(det_info), intent(in) :: d
         real(p), intent(in) :: pop
         real(p), intent(inout) :: D0_pop_sum, proj_energy_sum
-    end subroutine i_update_proj_energy
-    subroutine i_update_dmqmc_estimators(idet,excitation,walker_pop)
-        import :: excit, p
-=======
-    subroutine i_update_proj_energy(f, fpop, fdata, D0_pop, proj_energy, excitation, hmatel)
-        use basis, only: basis_length
-        import :: i0, p, excit
-        implicit none
-        integer(i0), intent(in) :: f(basis_length)
-        integer, intent(in) :: fpop
-        real(p), intent(in) :: fdata(:)
-        real(p), intent(inout) :: D0_pop, proj_energy
         type(excit), intent(out) :: excitation
         real(p), intent(out) :: hmatel
     end subroutine i_update_proj_energy
@@ -51,30 +38,15 @@
         type(excit), intent(in) :: excitation
         real(p), intent(inout) :: D0_hf_pop, proj_hf_O_hpsip, proj_hf_H_hfpsip
     end subroutine i_update_proj_hfs
-    subroutine i_update_dmqmc_estimators(idet,excitation)
-        import :: excit
->>>>>>> 2b4c9cdf
+    subroutine i_update_dmqmc_estimators(idet,excitation,walker_pop)
+        import :: excit, p
         implicit none
         integer, intent(in) :: idet
         type(excit), intent(in) :: excitation
         real(p), intent(in) :: walker_pop
     end subroutine i_update_dmqmc_estimators
-<<<<<<< HEAD
-    subroutine i_spawner(rng, d, parent_sign, nspawned, connection)
-        use dSFMT_interface, only: dSFMT_t
-        import :: det_info, excit
-        implicit none
-        type(dSFMT_t), intent(inout) :: rng
-        type(det_info), intent(in) :: d
-        integer, intent(in) :: parent_sign
-        integer, intent(out) :: nspawned
-        type(excit), intent(out) :: connection
-    end subroutine i_spawner
     subroutine i_gen_excit(rng, d, pgen, connection, hmatel)
         use dSFMT_interface, only: dSFMT_t
-=======
-    subroutine i_gen_excit(d, pgen, connection, hmatel)
->>>>>>> 2b4c9cdf
         import :: det_info, excit, p
         implicit none
         type(dSFMT_t), intent(inout) :: rng
@@ -161,11 +133,8 @@
 
 procedure(i_sub), pointer :: annihilate_main_list_ptr => null()
 procedure(i_sub), pointer :: annihilate_spawned_list_ptr => null()
-<<<<<<< HEAD
-=======
 procedure(i_sub), pointer :: dmqmc_initial_distribution_ptr => null()
 
->>>>>>> 2b4c9cdf
 procedure(i_set_parent_flag), pointer :: set_parent_flag_ptr => null()
 
 procedure(i_create_spawned_particle), pointer :: create_spawned_particle_ptr => null()
@@ -184,9 +153,11 @@
 type(gen_excit_ptr_t) :: gen_excit_ptr, gen_excit_hfs_ptr
 
 abstract interface
-    subroutine i_spawner(d, parent_sign, gen_excit_ptr, nspawned, connection)
+    subroutine i_spawner(rng, d, parent_sign, gen_excit_ptr, nspawned, connection)
+        use dSFMT_interface, only: dSFMT_t
         import :: det_info, excit, gen_excit_ptr_t
         implicit none
+        type(dSFMT_t), intent(inout) :: rng
         type(det_info), intent(in) :: d
         integer, intent(in) :: parent_sign
         type(gen_excit_ptr_t), intent(in) :: gen_excit_ptr
