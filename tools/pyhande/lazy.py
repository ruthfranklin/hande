'''Tools for the lazy amongst us: automation of common HANDE analysis tasks.'''

import collections
import pandas as pd
import warnings

import pyblock
import pyhande.extract
import pyhande.analysis
import pyhande.weight

def std_analysis(datafiles, start=0, select_function=None, extract_psips=False,
                reweight_history=0, mean_shift=0.0, arith_mean=False):
    '''Perform a 'standard' analysis of HANDE output files.

Parameters
----------
datafiles : list of strings
    names of files containing HANDE QMC calculation output.
start : int
    iteration from which the blocking analysis is performed.
select_function : function 
    function which returns a boolean mask for the iterations to include in the
    analysis.  Not used if set to None (default).  Overrides ``start``.  See
    below for examples.
extract_psips : bool
    also extract the mean number of psips from the calculation.
reweight_history : integer
    reweight in an attempt to remove population control bias. According to
<<<<<<< HEAD
    C. J. Umirigar et. al. J. Chem. Phys. 99, 2865 (1993) this should be set
    to be a few correlation times.
mean_shift : float
    prevent the weights from becoming too large.
=======
    [Umrigar93]_ this should be set to be a few correlation times.
mean_shift: float
    prevent the weights from beoming to large.
>>>>>>> cb081547

Returns
-------
info : list of :func:`collections.namedtuple`
    raw and analysed data, consisting of:

        metadata, data
            from :func:`pyhande.extract.extract_data_sets`.  If ``data``
            consists of several concatenated calculations, then the only
            ``metadata`` object is from the first calculation.
        data_len, reblock, covariance
            from :func:`pyblock.pd_utils.reblock`.  The projected energy
            estimator (evaluated by :func:`pyhande.analysis.projected_energy`)
            is included in ``reblock``.
        opt_block, no_opt_block
            from :func:`pyhande.analysis.qmc_summary`.  A 'pretty-printed'
            estimate string is included in ``opt_block``.

Examples
--------

The following are equivalent and will extract the data from the file called
hande.fciqmc.out, perform a blocking analysis from the 10000th iteration
onwards, calculated the projected energy estimator and find the optimal block
size from the blocking analysis:

>>> std_analysis(['hande.fciqmc.out'], 10000)
>>> std_analysis(['hande.fciqmc.out'],
...              select_function=lambda d: d['iterations'] > 10000)

References
----------
Umrigar93
    Umrigar et al., J. Chem. Phys. 99, 2865 (1993).
'''

    hande_out = pyhande.extract.extract_data_sets(datafiles)

    # Concat all QMC data (We did say 'lazy', so assumptions are being made...)
    data = []
    metadata = []
    for (md, df) in hande_out:
        if any(calc in md['calc_type'] for calc in ('FCIQMC', 'CCMC')):
            if reweight_history > 0:
                if 'qmc' in md:
                    # New JSON-based metadata
                    mc_cycles = md['qmc']['ncycles']
                    tau = md['qmc']['tau']
                else:
                    # legacy...
                    mc_cycles =  md['mc_cycles']
                    tau = md['tau']
                df = pyhande.weight.reweight(df, metadata['mc_cycles'],
                    metadata['tau'], reweight_history, mean_shift,
                    arith_mean=arith_mean)
                df['W * \sum H_0j N_j'] = df['\sum H_0j N_j'] * df['Weight']
                df['W * N_0'] = df['N_0'] * df['Weight']
            data.append(df)
            metadata.append(md)
    if data:
        # Check concatenating data is at least possibly sane.
        step = data[0]['iterations'].iloc[-1] - data[0]['iterations'].iloc[-2]
        prev_iteration = data[0]['iterations'].iloc[-1]
        calc_type = metadata[0]['calc_type']
        calcs = []
        calcs_metadata = [metadata[0]]
        xcalc = [data[0]]
        for i in range(1, len(data)):
            if metadata[i]['calc_type'] != calc_type or \
                    data[i]['iterations'].iloc[0] - step != prev_iteration or \
                    data[i]['iterations'].iloc[-1] - data[i]['iterations'].iloc[-2] != step:
                # Different calculation
                step = data[i]['iterations'].iloc[-1] - data[i]['iterations'].iloc[-2]
                calc_type = metadata[i]['calc_type']
                calcs.append(pd.concat(xcalc))
                xcalc = [data[i]]
                calcs_metadata.append(metadata[i])
            else:
                # Continuation of same calculation (probably)
                xcalc.append(data[i])
            prev_iteration = data[i]['iterations'].iloc[-1]
        calcs.append(pd.concat(xcalc))
    else:
        data = [pd.DataFrame()] # throw an error in a moment...

    tuple_fields = ('metadata data data_len reblock covariance opt_block '
                   'no_opt_block'.split())
    info_tuple = collections.namedtuple('HandeInfo', tuple_fields)
    return_vals = []
    for calc,md in zip(calcs,calcs_metadata):
        # Reblock Monte Carlo data over desired window.
        if select_function is None:
            indx = calc['iterations'] > start
        else:
            indx = select_function(calc)
        to_block = []
        if extract_psips:
            to_block.append('# H psips')
        to_block.extend(['\sum H_0j N_j', 'N_0', 'Shift'])
        if reweight_history > 0:
            to_block.extend(['W * \sum H_0j N_j', 'W * N_0'])

        mc_data = calc.ix[indx, to_block]

        if mc_data['Shift'].iloc[0] == mc_data['Shift'].iloc[1]:
            warnings.warn('The blocking analysis starts from before the shift '
                         'begins to vary.')

        (data_len, reblock, covariance) = pyblock.pd_utils.reblock(mc_data)
        
        proje = pyhande.analysis.projected_energy(reblock, covariance, data_len)
        reblock = pd.concat([reblock, proje], axis=1)
        to_block.append('Proj. Energy')

        if reweight_history > 0:
            proje = pyhande.analysis.projected_energy(reblock, covariance, 
                        data_len, sum_key='W * \sum H_0j N_j', ref_key='W * N_0',
                        col_name='Weighted Proj. E.')
            reblock = pd.concat([reblock, proje], axis=1)
            to_block.append('Weighted Proj. E.')

        # Summary (including pretty printing of estimates).
        (opt_block, no_opt_block) = pyhande.analysis.qmc_summary(reblock, to_block)

        estimates = []
        for (name, row) in opt_block.iterrows():
            estimates.append(
                    pyblock.error.pretty_fmt_err(row['mean'], row['standard error'])
                           )
        opt_block['estimate'] = estimates

        return_vals.append(info_tuple(md, calc, data_len, reblock,
                                      covariance, opt_block, no_opt_block))

    return return_vals<|MERGE_RESOLUTION|>--- conflicted
+++ resolved
@@ -27,16 +27,9 @@
     also extract the mean number of psips from the calculation.
 reweight_history : integer
     reweight in an attempt to remove population control bias. According to
-<<<<<<< HEAD
-    C. J. Umirigar et. al. J. Chem. Phys. 99, 2865 (1993) this should be set
-    to be a few correlation times.
+    [Umrigar93]_ this should be set to be a few correlation times.
 mean_shift : float
-    prevent the weights from becoming too large.
-=======
-    [Umrigar93]_ this should be set to be a few correlation times.
-mean_shift: float
     prevent the weights from beoming to large.
->>>>>>> cb081547
 
 Returns
 -------
