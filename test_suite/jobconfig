# tests are already neatly arranged into categories by the directory structure...

# deterministic methods
[fci/*/]
[fci/*fci_rdm/]
max_nprocs = 1
[fci/*complex/]
[lanczos/*/]
# Lanczos jobs are fragile and don't like too many processors for small test jobs
max_nprocs = 2
[lanczos/*sparse/]
max_nprocs = 1
[lanczos/*direct/]
max_nprocs = 1

# Toy FCIQMC algorithm
[simple_fciqmc/*/]
max_nprocs = 1

# Hilbert space estimation
[mc_hilbert_space/np?/*/]

# Canonical energy estimation.
[mc_canonical_estimates/np?/*/]

# QMC: integer weights
[*mc/np?/*/]

# QMC: real weights
# _32 indicates POP_SIZE=32 preprocessor flag was used.
# _64 indicates POP_SIZE=64 preprocessor flag was used.
[*mc_real_32/np?/*/]
[*mc_real_64/np?/*/]

## Processor options.
# force MC jobs to run on the same number of cores as the benchmarks in order to have the same Markov chains...
[*/np1/*/]
max_nprocs = 1
[*/np2/*/]
nprocs = 2
min_nprocs = 2
max_nprocs = 2
[*/np4/*/]
nprocs = 4
min_nprocs = 4
max_nprocs = 4

# Form job categories.
[categories]

# By default, run serial MC tests (with POP_SIZE=32) + deterministic tests.
_default_ = fci lanczos mc_hilbert_space/np1 mc_canonical_estimates/np1 simple_fciqmc *mc/np1 *mc_real_32/np1

mpi = _default_ mc_hilbert_space/ mc_canonical_estimates *mc *mc_real_32

pop64 = fci lanczos mc_hilbert_space/np1 mc_canonical_estimates/np1 simple_fciqmc *mc/np1 *mc_real_64/np1

pop64_mpi = pop64 mc_hilbert_space/ mc_canonical_estimates *mc/ *mc_real_64

# A curated list of short tests (at least each directory contains one test that takes
# under 10s to run.  The goal is to provide test categories for POP_SIZE=32 and
# POP_SIZE=64 configurations which take under 5 minutes to run on 4 cores of a decent
# workstation.
quick =   vquick
          ccmc/np1/Ne-RHF-cc-pVDZ-Lz-CAS8_12-CCSDT/
          ccmc/np1/Ne-RHF-cc-pVDZ_ccmc_linked/
          ccmc/np2/Ne-RHF-cc-pVDZ_ccmc_linked/
          ccmc/np2/Ne-aug-cc-pVDZ-ccsdtq_nc/
          ccmc/np2/Ne-RHF-cc-pVDZ-Lz-CAS8_12-CCSDT-hdf5-system/
          ccmc/np2/ringium_ccsd_restart/
          ccmc/np4/H2O-cc-pVDZ_ccsdmc_continue
          dmqmc/np1/ueg_n7_rs1_e1_dmqmc/
          dmqmc/np2/hubbard_k_1d/
          dmqmc/np2/n2_sto3g/
          dmqmc/np4/ueg_n7_rs1_e1_dmqmc/
          dmqmc_real_32/np4/ueg_n4_rs2_e4/
          fci/Ne-RHF-cc-pVDZ/
          fciqmc/np1/H2-RHF-cc-pVTZ-Lz/
          fciqmc/np1/heisenberg_1d_no_renorm/
          fciqmc/np1/heisenberg_2d_field_fciqmc/
          fciqmc/np1/hubbard_real_1d_fciqmc/
          fciqmc/np4/Ne-RHF-cc-pVDZ_calc_interact/
          fciqmc/np4/Ne-RHF-cc-pVDZ_softexit/
          fciqmc_real_32/np4/heisenberg_4x4_real_32_SS/
          ifciqmc/np4/H2O-RHF-cc-pVTZ-non-block/
          ifciqmc/np4/hubbard_k_1d_ifciqmc_load/
          ifciqmc_real_32/np4/H2O-RHF-cc-pVTZ-non-block/
          mc_canonical_estimates/np4/H2O_ccpvdz_RHF/
          mc_hilbert_space/np1/ueg_n14_rs1_e3_hilbert_space/

quick64 = quick
          dmqmc_real_64/np4/heisenberg_4x4_replica/
          dmqmc_real_64/np4/n2_sto3g/
          dmqmc_real_64/np4/ueg_n4_rs2_e4/
          fciqmc_real_64/np4/He2-aug-cc-pVDZ_real_64_SS/

vquick =   ccmc/np1/Ne-RHF-cc-pVDZ-Lz-CCSDTQ5-multispawn-short
           ccmc/np2/H2O-cc-pVDZ_tau_search
           ccmc_real_32/np1/HOCl-6-31g_ccsd_short
           dmqmc/np1/heisenberg_1d
           dmqmc_real_32/np2/heisenberg_4_gs_entropy
           fci/H2-RHF-cc-pVTZ-Lz/
           fci/H2O-RHF-sto-2g
           fci/H2O-RHF-sto-2g-complex
           fci/chung_landau_1d_fci
           fci/heisenberg_1d_fci
           fci/heisenberg_1d_fci_rdm
           fci/heisenberg_1d_finite_cluster_fci
           fci/hubbard_k_1d
           fci/hubbard_k_nontilted_2d_fci
           fci/hubbard_k_tilted_2d_fci
           fci/ringium
           fci/ueg_n4_rs2_e1_fci
           fciqmc/np1/Ne-RHF-cc-pVDZ_softexit
           fciqmc/np1/heisenberg_1d_ferro_field_fciqmc
           fciqmc/np1/heisenberg_1d_neel_ref_fciqmc
           fciqmc/np1/hubbard_k_1d_n4
           fciqmc/np1/hubbard_k_nontilted_2d_fciqmc
           fciqmc/np1/hubbard_real_1d_continue
           fciqmc/np1/hubbard_real_1d_fciqmc
<<<<<<< HEAD
           fciqmc/np1/H2-RHF-cc-pVTZ-Lz-hdf5-system
=======
           fciqmc/np1/hubbard_real_1d_change_sys
>>>>>>> af6c33f1
           fciqmc/np2/ueg_n10_rs2_e4_tau_search
           fciqmc_real_32/np1/He2-aug-cc-pVDZ_real_32_SS
           fciqmc_real_32/np1/He2-aug-cc-pVDZ_real_32_SS_Extra_MPI
           ifciqmc/np1/hubbard_k_1d_ifciqmc
           ifciqmc/np1/hubbard_k_1d_ifciqmc_cas
           ifciqmc/np1/hubbard_k_nontilted_2d_ifciqmc
           ifciqmc/np4/H2O-RHF-cc-pVTZ-non-block-hdf5-system
           ifciqmc_real_32/np1/hubbard_k_1d_ifciqmc_real_32
           ifciqmc_real_32/np1/hubbard_k_1d_ifciqmc_real_32_SS
           lanczos/hubbard_k_nontilted_2d_lanczos
           lanczos/hubbard_k_tilted_2d_sparse
           lanczos/hubbard_real_nontilted_2d_direct
           lanczos/hubbard_real_rectangle_2d_lanczos
           mc_canonical_estimates/np1/H2O_ccpvdz_RHF
           mc_canonical_estimates/np2/H2O_ccpvdz_RHF
           mc_hilbert_space/np1/hf_hilbert_space
           mc_hilbert_space/np1/hubbard_k_tilted_2d_mchilbert
           mc_hilbert_space/np1/ueg_n7_rs1_e3_hilbert_space
           simple_fciqmc/hubbard_k_nontilted_2d_sfciqmc

vquick64 = vquick
           ccmc_real_64/np2/NH3-6-31g_ccsdt_linked_short
           dmqmc_real_64/np4/n2_sto3g_short
           fciqmc_real_64/np1/heisenberg_1d_neel_ref_fciqmc_real_64

single_precision = ccmc/np1/Ne-RHF-cc-pVDZ-Lz-CAS8_12-CCSDT
                   ccmc/np2/H2O-cc-pVDZ_tau_search
                   dmqmc/np1/heisenberg_3d
                   dmqmc/np1/hubbard_real_1d
                   dmqmc/np1/ueg_n7_rs1_e1_dmqmc
                   dmqmc/np2/heisenberg_3d
                   dmqmc/np2/n2_sto3g
                   dmqmc/np4/ueg_n7_rs1_e1_dmqmc
                   fci/H2-RHF-cc-pVTZ-Lz
                   fci/H2O-RHF-sto-2g
                   fci/H2O-RHF-sto-2g-complex
                   fci/Ne-RHF-cc-pVDZ
                   fci/chung_landau_1d_fci
                   fci/heisenberg_1d_fci
                   fci/heisenberg_1d_fci_rdm
                   fci/heisenberg_1d_finite_cluster_fci
                   fci/hubbard_k_1d
                   fci/hubbard_k_tilted_2d_fci
                   fci/ringium
                   fciqmc/np1/H2-RHF-cc-pVTZ-Lz
                   fciqmc/np1/Ne-RHF-cc-pVDZ_softexit
                   fciqmc/np1/heisenberg_1d_ferro_field_fciqmc
                   fciqmc/np1/heisenberg_1d_neel_ref_fciqmc
                   fciqmc/np1/heisenberg_1d_no_renorm
                   fciqmc/np1/heisenberg_2d_field_fciqmc
                   fciqmc/np1/hubbard_k_1d_n4
                   fciqmc/np1/hubbard_k_nontilted_2d_fciqmc
                   fciqmc/np1/hubbard_k_select_ref_det
                   fciqmc/np1/hubbard_real_1d_continue
                   fciqmc/np1/hubbard_real_1d_fciqmc
                   fciqmc/np1/hubbard_real_1d_no_renorm
                   fciqmc/np2/ueg_n10_rs2_e4_fciqmc
                   fciqmc/np2/ueg_n10_rs2_e4_tau_search
                   fciqmc/np4/Ne-RHF-cc-pVDZ_softexit
                   fciqmc/np4/ueg_n10_rs2_e4_fciqmc
                   fciqmc_real_32/np1/He2-aug-cc-pVDZ_real_32_SS
                   fciqmc_real_32/np1/He2-aug-cc-pVDZ_real_32_SS_Extra_MPI
                   idmqmc/np1/ueg_n14_ec4_rs1
                   idmqmc/np4/ueg_n14_ec4_rs1
                   ifciqmc/np1/hubbard_k_1d_ifciqmc
                   ifciqmc/np1/hubbard_k_1d_ifciqmc_cas
                   ifciqmc/np1/hubbard_k_nontilted_2d_ifciqmc
                   ifciqmc/np1/ueg_interact
                   ifciqmc/np4/H2O-RHF-cc-pVTZ-non-block
                   ifciqmc_real_32/np4/H2O-RHF-cc-pVTZ-non-block
                   lanczos/CN-UHF-sto-3g
                   lanczos/Ne-RHF-cc-pVDZ_sparse
                   lanczos/hubbard_k_nontilted_2d_lanczos
                   lanczos/hubbard_k_tilted_2d_sparse
                   lanczos/hubbard_real_nontilted_2d_direct
                   mc_hilbert_space/np1/hf_hilbert_space
                   mc_hilbert_space/np1/hubbard_k_tilted_2d_mchilbert
                   mc_hilbert_space/np1/ueg_n14_rs1_e3_hilbert_space
                   mc_hilbert_space/np1/ueg_n7_rs1_e3_hilbert_space
                   mc_hilbert_space/np2/ueg_n14_rs1_e3_hilbert_space
                   simple_fciqmc/hubbard_k_1d_sparse
                   simple_fciqmc/hubbard_k_nontilted_2d_sfciqmc<|MERGE_RESOLUTION|>--- conflicted
+++ resolved
@@ -118,11 +118,8 @@
            fciqmc/np1/hubbard_k_nontilted_2d_fciqmc
            fciqmc/np1/hubbard_real_1d_continue
            fciqmc/np1/hubbard_real_1d_fciqmc
-<<<<<<< HEAD
            fciqmc/np1/H2-RHF-cc-pVTZ-Lz-hdf5-system
-=======
            fciqmc/np1/hubbard_real_1d_change_sys
->>>>>>> af6c33f1
            fciqmc/np2/ueg_n10_rs2_e4_tau_search
            fciqmc_real_32/np1/He2-aug-cc-pVDZ_real_32_SS
            fciqmc_real_32/np1/He2-aug-cc-pVDZ_real_32_SS_Extra_MPI
