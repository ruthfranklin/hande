--- conflicted
+++ resolved
@@ -7,8 +7,4 @@
 
 [user]
 diff = vimdiff
-<<<<<<< HEAD
-benchmark = 0dc363f a331116 7ccbd38 611ecb6
-=======
-benchmark = 6d161d0 45eedbf
->>>>>>> 68c07df4
+benchmark = 0dc363f a331116 7ccbd38 611ecb6 45eedbf
