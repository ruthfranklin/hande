--- conflicted
+++ resolved
@@ -21,8 +21,4 @@
 .nfs*
 *.aux
 *.dat
-<<<<<<< HEAD
-/documentation/theory/*/*pdf
-=======
-*.pdf
->>>>>>> 2b6f51b4
+*.pdf